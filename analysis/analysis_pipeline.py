--- conflicted
+++ resolved
@@ -52,7 +52,6 @@
     build_peer_weights,
     corr_weights_from_matrix,
 )
-<<<<<<< HEAD
 from .pillars import (
     load_atm,
     nearest_pillars,
@@ -61,9 +60,7 @@
     compute_atm_by_expiry,
     atm_curve_for_ticker_on_date,
 )
-=======
-from .pillars import load_atm, nearest_pillars, DEFAULT_PILLARS_DAYS, _fit_smile_get_atm
->>>>>>> 5164b5b9
+
 from .correlation_utils import (
     compute_atm_corr,
     compute_atm_corr_optimized,
@@ -876,8 +873,6 @@
         "fit_info": fit_info,
     }
 
-
-<<<<<<< HEAD
 def prepare_term_data(
     target: str,
     asof: str,
@@ -983,8 +978,6 @@
     return {"atm_curve": atm_curve, "synth_curve": synth_curve}
 
 
-=======
->>>>>>> 5164b5b9
 def fit_smile_for(
     ticker: str,
     asof_date: Optional[str] = None,
