# analysis/analysis_pipeline.py
"""
GUI-ready analysis orchestrator.

This module wires together:
- ingest + enrich (data.historical_saver)
- surface grid building
- synthetic ETF surface construction (surface & ATM pillars)
- vol betas (UL, IV-ATM, Surface)
- lightweight snapshot/smile helpers for GUI

All public functions are fast to call from a GUI. Heavy work is cached
in-memory and can optionally be dumped to disk (parquet) for fast reloads.
"""
from __future__ import annotations

from dataclasses import dataclass, asdict
from functools import lru_cache
from typing import Dict, Iterable, Optional, Tuple, List, Mapping, Union
import json
import os


import numpy as np
import pandas as pd

from data.historical_saver import save_for_tickers
from data.db_utils import get_conn
from data.interest_rates import STANDARD_RISK_FREE_RATE, STANDARD_DIVIDEND_YIELD
from data.data_pipeline import enrich_quotes
from volModel.volModel import VolModel
from .syntheticETFBuilder import (
    build_surface_grids,
    DEFAULT_TENORS,
    DEFAULT_MNY_BINS,
    combine_surfaces,
    build_synthetic_iv as build_synthetic_iv_pillars,
)

from .beta_builder import (
    pca_weights,
    iv_atm_betas,
    surface_betas,
    peer_weights_from_correlations,
    build_vol_betas,
    save_correlations,
    cosine_similarity_weights,
    surface_feature_matrix,
    build_peer_weights,
    corr_weights_from_matrix,
)
from .pillars import load_atm, nearest_pillars, DEFAULT_PILLARS_DAYS
from .correlation_utils import compute_atm_corr, corr_weights


# =========================
# Global connection cache
# =========================
_RO_CONN = None


# =========================
# Config (GUI friendly)
# =========================
@dataclass(frozen=True)
class PipelineConfig:
    tenors: Tuple[int, ...] = DEFAULT_TENORS
    mny_bins: Tuple[Tuple[float, float], ...] = DEFAULT_MNY_BINS
    pillar_days: Tuple[int, ...] = tuple(DEFAULT_PILLARS_DAYS)
    use_atm_only: bool = False
    max_expiries: Optional[int] = None  # Limit number of expiries
    cache_dir: str = "data/cache"  # optional disk cache for GUI speed

    def ensure_cache_dir(self) -> None:
        if self.cache_dir and not os.path.isdir(self.cache_dir):
            os.makedirs(self.cache_dir, exist_ok=True)


# =========================
# Ingest
# =========================
def ingest_and_process(
    tickers: Iterable[str],
    max_expiries: int = 6,
    r: float = STANDARD_RISK_FREE_RATE,
    q: float = STANDARD_DIVIDEND_YIELD,
) -> int:
    """Download raw chains, enrich via pipeline, and persist to DB."""
    return save_for_tickers(tickers, max_expiries=max_expiries, r=r, q=q)


# =========================
# Surfaces (for GUI)
# =========================
@lru_cache(maxsize=16)
def get_surface_grids_cached(
    cfg: PipelineConfig,
    tickers_key: str,  # lru_cache needs hashables → we pass a joined string of tickers
) -> Dict[str, Dict[pd.Timestamp, pd.DataFrame]]:
    tickers = tickers_key.split(",") if tickers_key else None
    return build_surface_grids(
        tickers=tickers,
        tenors=cfg.tenors,
        mny_bins=cfg.mny_bins,
        use_atm_only=cfg.use_atm_only,
        max_expiries=cfg.max_expiries,
    )


def build_surfaces(
    tickers: Iterable[str] | None = None,
    cfg: PipelineConfig = PipelineConfig(),
    most_recent_only: bool = False,
) -> Dict[str, Dict[pd.Timestamp, pd.DataFrame]]:
    """
    Return dict[ticker][date] -> IV grid DataFrame.
    
    Parameters:
    -----------
    tickers : Iterable[str] | None
        List of tickers to build surfaces for
    cfg : PipelineConfig
        Configuration for surface building
    most_recent_only : bool
        If True, only return surfaces for the most recent date
    """
    key = ",".join(sorted(tickers)) if tickers else ""
    all_surfaces = get_surface_grids_cached(cfg, key)
    
    if most_recent_only and all_surfaces:
        # Find the most recent date across all tickers
        most_recent = get_most_recent_date_global()
        if most_recent:
            most_recent_ts = pd.to_datetime(most_recent)
            filtered_surfaces = {}
            for ticker, date_dict in all_surfaces.items():
                if most_recent_ts in date_dict:
                    filtered_surfaces[ticker] = {most_recent_ts: date_dict[most_recent_ts]}
                else:
                    # If the most recent global date isn't available for this ticker,
                    # use the most recent date available for this specific ticker
                    ticker_dates = sorted(date_dict.keys())
                    if ticker_dates:
                        latest_ticker_date = ticker_dates[-1]
                        filtered_surfaces[ticker] = {latest_ticker_date: date_dict[latest_ticker_date]}
            return filtered_surfaces
    
    return all_surfaces


def list_surface_dates(
    surfaces: Dict[str, Dict[pd.Timestamp, pd.DataFrame]]
) -> List[pd.Timestamp]:
    """All unique dates available across tickers (sorted)."""
    dates = set()
    for dct in surfaces.values():
        dates.update(dct.keys())
    return sorted(dates)


def surface_to_frame_for_date(
    surfaces: Dict[str, Dict[pd.Timestamp, pd.DataFrame]],
    date: pd.Timestamp,
) -> Dict[str, pd.DataFrame]:
    """Extract the grid for a single date across tickers."""
    out = {}
    for t, dct in surfaces.items():
        if date in dct:
            out[t] = dct[date]
    return out


# =========================
# Synthetic ETF (surface & ATM pillars)
# =========================
def build_synthetic_surface(
    weights: Mapping[str, float],
    cfg: PipelineConfig = PipelineConfig(),
    most_recent_only: bool = True,  # Default to True for performance
) -> Dict[pd.Timestamp, pd.DataFrame]:
    """Create a synthetic ETF surface from ticker grids + weights."""
    surfaces = build_surfaces(tickers=list(weights.keys()), cfg=cfg, most_recent_only=most_recent_only)
    return combine_surfaces(surfaces, weights)


def build_synthetic_iv_series(
    weights: Mapping[str, float],
    pillar_days: Union[int, Iterable[int]] = DEFAULT_PILLARS_DAYS,
    tolerance_days: float = 7.0,
) -> pd.DataFrame:
    """Create a weighted ATM pillar IV time series."""
    return build_synthetic_iv_pillars(weights, pillar_days=pillar_days, tolerance_days=tolerance_days)


def compute_peer_weights(
    target: str,
    peers: Iterable[str],
    weight_mode: Union[str, Tuple[str, str]] = ("corr", "iv_atm"),
    asof: str | None = None,
    pillar_days: Iterable[int] = DEFAULT_PILLARS_DAYS,
    tenor_days: Iterable[int] = DEFAULT_TENORS,
    mny_bins: Tuple[Tuple[float, float], ...] = DEFAULT_MNY_BINS,
) -> pd.Series:
<<<<<<< HEAD
    """Compute peer weights via specified method and feature set."""
=======
    """Compute peer weights via correlation or PCA metrics vs a target.

    Parameters
    ----------
    weight_mode : str
        ``"iv_atm"`` (default), ``"surface"``, ``"ul"``/``"underlying"``,
        PCA variants such as ``"pca_atm_market"``, or
        cosine similarity variants such as ``"cosine_atm"``, ``"cosine_surface"`` or
        ``"cosine_ul"``.
    """
>>>>>>> 79c27c8b
    target = target.upper()
    peers = [p.upper() for p in peers]

    if isinstance(weight_mode, tuple):
        method, feature = weight_mode
    else:
        mode = (weight_mode or "corr_iv_atm").lower()
        if mode == "surface_grid":
            return build_vol_betas(
                mode=mode,
                benchmark=target,
                tenor_days=tenor_days,
                mny_bins=mny_bins,
            )
        if "_" in mode:
            method, feature = mode.split("_", 1)
        else:
            method, feature = mode, "iv_atm"

        # legacy modes routed to existing helpers
        if feature in ("iv_atm", "surface", "ul") and method == "corr":
            return peer_weights_from_correlations(
                benchmark=target,
                peers=peers,
                mode=feature if feature != "ul" else "ul",
                pillar_days=pillar_days,
                tenor_days=tenor_days,
                mny_bins=mny_bins,
                clip_negative=True,
                power=1.0,
            )
        if feature in ("surface",) and method.startswith("pca"):
            if asof is None:
                dates = available_dates(ticker=target, most_recent_only=True)
                asof = dates[0] if dates else None
            if asof is None:
                return pd.Series(dtype=float)
            return pca_weights(
                get_smile_slice=get_smile_slice,
                mode="pca_surface_market",
                target=target,
                peers=peers,
                asof=asof,
                pillars_days=pillar_days,
                tenors=tenor_days,
                mny_bins=mny_bins,
            )
        if feature == "iv_atm" and method.startswith("pca"):
            if asof is None:
                dates = available_dates(ticker=target, most_recent_only=True)
                asof = dates[0] if dates else None
            if asof is None:
                return pd.Series(dtype=float)
            return pca_weights(
                get_smile_slice=get_smile_slice,
                mode="pca_atm_market",
                target=target,
                peers=peers,
                asof=asof,
                pillars_days=pillar_days,
                tenors=tenor_days,
                mny_bins=mny_bins,
            )
        if method.startswith("cosine") and feature in ("iv_atm", "surface", "ul"):
            if asof is None:
                dates = available_dates(ticker=target, most_recent_only=True)
                asof = dates[0] if dates else None
            if asof is None:
                return pd.Series(dtype=float)
            mode = f"cosine_{feature}" if feature != "iv_atm" else "cosine_atm"
            return cosine_similarity_weights(
                get_smile_slice=get_smile_slice,
                mode=mode,
                target=target,
                peers=peers,
                asof=asof,
                pillars_days=pillar_days,
                tenors=tenor_days,
                mny_bins=mny_bins,
            )

    # For new unified API
    if feature == "atm" and method == "corr":
        if asof is None:
            dates = available_dates(ticker=target, most_recent_only=True)
            asof = dates[0] if dates else None
        if asof is None:
            return pd.Series(dtype=float)
        atm_df, corr_df = compute_atm_corr(
            get_smile_slice=get_smile_slice,
            tickers=[target] + peers,
            asof=asof,
            pillars_days=pillar_days,
        )
        return corr_weights(corr_df, target, peers)

    if feature == "surface_vector" and method == "corr":
        if asof is None:
            dates = available_dates(ticker=target, most_recent_only=True)
            asof = dates[0] if dates else None
        if asof is None:
            return pd.Series(dtype=float)
        grids, X, names = surface_feature_matrix(
            [target] + peers, asof, tenors=tenor_days, mny_bins=mny_bins
        )
<<<<<<< HEAD
        df = pd.DataFrame(X, index=list(grids.keys()), columns=names)
        return corr_weights_from_matrix(df, target, peers)

    # For all other combinations, defer to build_peer_weights
    if asof is None and feature in ("atm", "surface_vector"):
        dates = available_dates(ticker=target, most_recent_only=True)
        asof = dates[0] if dates else None
    return build_peer_weights(
        method,
        feature,
        target,
        peers,
        get_smile_slice=get_smile_slice,
        asof=asof,
        pillars_days=pillar_days,
        tenors=tenor_days,
=======
    if mode == "surface_grid":
        # Return the full grid of betas for downstream use
        return build_vol_betas(
            mode=mode,
            benchmark=target,
            tenor_days=tenor_days,
            mny_bins=mny_bins,
        )
    if mode == "corr_atm":
        if asof is None:
            dates = available_dates(ticker=target, most_recent_only=True)
            asof = dates[0] if dates else None
        if asof is None:
            return pd.Series(dtype=float)
        atm_df, corr_df = compute_atm_corr(
            get_smile_slice=get_smile_slice,
            tickers=[target] + peers,
            asof=asof,
            pillars_days=pillar_days,
        )
        return corr_weights(corr_df, target, peers)
    return peer_weights_from_correlations(
        benchmark=target,
        peers=peers,
        mode=mode,
        pillar_days=pillar_days,
        tenor_days=tenor_days,
>>>>>>> 79c27c8b
        mny_bins=mny_bins,
    )


def build_synthetic_surface_corrweighted(
    target: str,
    peers: Iterable[str],
    weight_mode: str = "iv_atm",
    cfg: PipelineConfig = PipelineConfig(),
    most_recent_only: bool = True,
    asof: str | None = None,
) -> Tuple[Dict[pd.Timestamp, pd.DataFrame], pd.Series]:
    """Build synthetic surface where peer weights derive from correlation/PCA metrics."""
    w = compute_peer_weights(
        target=target,
        peers=peers,
        weight_mode=weight_mode,
        asof=asof,
        pillar_days=cfg.pillar_days,
        tenor_days=cfg.tenors,
        mny_bins=cfg.mny_bins,
    )
    surfaces = build_surfaces(tickers=list(w.index), cfg=cfg, most_recent_only=most_recent_only)
    synth = combine_surfaces(surfaces, w.to_dict())
    return synth, w


def build_synthetic_iv_series_corrweighted(
    target: str,
    peers: Iterable[str],
    weight_mode: str = "iv_atm",
    pillar_days: Union[int, Iterable[int]] = DEFAULT_PILLARS_DAYS,
    tolerance_days: float = 7.0,
    asof: str | None = None,
) -> Tuple[pd.DataFrame, pd.Series]:
    """Build correlation/PCA-weighted synthetic ATM pillar IV series."""
    w = compute_peer_weights(
        target=target,
        peers=peers,
        weight_mode=weight_mode,
        asof=asof,
        pillar_days=pillar_days,
    )
    df = build_synthetic_iv_pillars(w.to_dict(), pillar_days=pillar_days, tolerance_days=tolerance_days)
    return df, w


# =========================
# Betas
# =========================
def compute_betas(
    mode: str,  # 'ul' | 'iv_atm' | 'surface'
    benchmark: str,
    cfg: PipelineConfig = PipelineConfig(),
):
    """Compute vol betas per requested mode (GUI can show table/heatmap)."""
    if mode in ("surface", "surface_grid"):
        # surface modes use DB directly; cfg.tenors/mny_bins are respected in builder
        return build_vol_betas(
            mode=mode, benchmark=benchmark,
            tenor_days=cfg.tenors, mny_bins=cfg.mny_bins
        )
    if mode == "iv_atm":
        return build_vol_betas(mode=mode, benchmark=benchmark, pillar_days=cfg.pillar_days)
    return build_vol_betas(mode=mode, benchmark=benchmark)


def save_betas(
    mode: str,
    benchmark: str,
    base_path: str = "data",
    cfg: PipelineConfig = PipelineConfig(),
    use_parquet: bool = True,
) -> list[str]:
    """Persist betas to files (Parquet by default for better performance)."""
    if mode == "surface":
        # plumb through config to keep in sync with GUI filters
        res = build_vol_betas(
            mode=mode, benchmark=benchmark,
            tenor_days=cfg.tenors, mny_bins=cfg.mny_bins
        )
        file_ext = "parquet" if use_parquet else "csv"
        filename = f"betas_{mode}_vs_{benchmark}.{file_ext}"
        p = os.path.join(base_path, filename)
        
        if use_parquet:
            df = res.sort_index().to_frame(name="beta")
            df.to_parquet(p)
        else:
            res.sort_index().to_csv(p, header=True)
        return [p]
    return save_correlations(mode=mode, benchmark=benchmark, base_path=base_path, use_parquet=use_parquet)
# =========================
# Relative value (target vs synthetic peers by corr)
# =========================

def _fetch_target_atm(target: str, pillar_days, tolerance_days: float = 7.0) -> pd.DataFrame:
    atm = load_atm()
    atm = atm[atm["ticker"] == target].copy()
    if atm.empty:
        return pd.DataFrame(columns=["asof_date","pillar_days","iv"])
    piv = nearest_pillars(atm, pillars_days=list(pillar_days), tolerance_days=tolerance_days)
    out = (piv.groupby(["asof_date","pillar_days"])["iv"].mean().rename("iv").reset_index())
    return out[["asof_date","pillar_days","iv"]]


def _rv_metrics_join(target_iv: pd.DataFrame, synth_iv: pd.DataFrame, lookback: int = 60) -> pd.DataFrame:
    tgt = target_iv.rename(columns={"iv":"iv_target"})
    syn = synth_iv.rename(columns={"iv":"iv_synth"})
    df = pd.merge(tgt, syn, on=["asof_date","pillar_days"], how="inner").sort_values(["pillar_days","asof_date"])
    if df.empty:
        return df
    def per_pillar(g):
        g = g.copy()
        g["spread"] = g["iv_target"] - g["iv_synth"]
        roll = max(5, int(lookback // 5))
        m = g["spread"].rolling(lookback, min_periods=roll).mean()
        s = g["spread"].rolling(lookback, min_periods=roll).std(ddof=1)
        g["z"] = (g["spread"] - m) / s
        def _pct_rank(x):
            r = x.rank(pct=True).iloc[-1]
            return r
        g["pct_rank"] = g["spread"].rolling(lookback, min_periods=roll).apply(_pct_rank, raw=False)
        return g
    return df.groupby("pillar_days", group_keys=False).apply(per_pillar).reset_index(drop=True)


def relative_value_atm_report_corrweighted(
    target: str,
    peers: Iterable[str] | None = None,
    mode: str = "iv_atm",                # 'ul' | 'iv_atm' | 'surface'  (weights source)
    pillar_days: Iterable[int] = DEFAULT_PILLARS_DAYS,
    lookback: int = 60,
    tolerance_days: float = 7.0,
    weight_power: float = 1.0,
    clip_negative: bool = True,
) -> tuple[pd.DataFrame, pd.Series]:
    """
    Compute relative value (spread/z/pct) using correlation-based peer weights.
    Returns (rv_dataframe, weights_used).
    """
    # 1) compute weights from correlations vs target
    w = peer_weights_from_correlations(
        benchmark=target,
        peers=peers,
        mode=mode,
        pillar_days=pillar_days,
        tenor_days=DEFAULT_TENORS,
        mny_bins=DEFAULT_MNY_BINS,
        clip_negative=clip_negative,
        power=weight_power,
    )
    if w.empty:
        return pd.DataFrame(columns=["asof_date","pillar_days","iv_target","iv_synth","spread","z","pct_rank"]), w

    # 2) synthetic ATM series using those weights
    synth = build_synthetic_iv_series(weights=w.to_dict(), pillar_days=pillar_days, tolerance_days=tolerance_days)
    # 3) target ATM series
    tgt = _fetch_target_atm(target, pillar_days=pillar_days, tolerance_days=tolerance_days)
    # 4) join + metrics
    rv = _rv_metrics_join(tgt, synth, lookback=lookback)
    return rv, w


def latest_relative_snapshot_corrweighted(
    target: str,
    peers: Iterable[str] | None = None,
    mode: str = "iv_atm",
    pillar_days: Iterable[int] = (7,30,60,90),
    lookback: int = 60,
    tolerance_days: float = 7.0,
    **kwargs,
) -> tuple[pd.DataFrame, pd.Series]:
    """
    Convenience: last date per pillar with RV metrics and the weights used.
    """
    rv, w = relative_value_atm_report_corrweighted(
        target=target, peers=peers, mode=mode, pillar_days=pillar_days,
        lookback=lookback, tolerance_days=tolerance_days, **kwargs
    )
    if rv.empty:
        return rv, w
    last = rv.sort_values("asof_date").groupby("pillar_days").tail(1)
    cols = ["asof_date","pillar_days","iv_target","iv_synth","spread","z","pct_rank"]
    return last[cols].sort_values("pillar_days"), w

def _get_ro_conn():
    global _RO_CONN
    if _RO_CONN is None:
        _RO_CONN = get_conn()
    return _RO_CONN

# =========================
# ATM pillars (for GUI lists & filters)
# =========================
@lru_cache(maxsize=8)
def get_atm_pillars_cached() -> pd.DataFrame:
    """Tidy ATM rows from DB (asof_date, ticker, expiry, ttm_years, iv, spot, moneyness, delta, pillar_days, ...)"""
    atm = load_atm()
    return atm


@lru_cache(maxsize=1)
def available_tickers() -> List[str]:
    """Unique tickers present in DB (for GUI dropdowns)."""
    conn = _get_ro_conn()
    tickers = pd.read_sql_query(
        "SELECT DISTINCT ticker FROM options_quotes ORDER BY 1", conn
    )["ticker"].tolist()
    return tickers


@lru_cache(maxsize=None)
def available_dates(ticker: Optional[str] = None, most_recent_only: bool = False) -> List[str]:
    """Get available asof_date strings."""

    conn = _get_ro_conn()

    if most_recent_only:
        from data.db_utils import get_most_recent_date
        recent = get_most_recent_date(conn, ticker)
        return [recent] if recent else []

    base = "SELECT DISTINCT asof_date FROM options_quotes"
    if ticker:
        df = pd.read_sql_query(
            f"{base} WHERE ticker = ? ORDER BY 1", conn, params=[ticker]
        )
    else:
        df = pd.read_sql_query(f"{base} ORDER BY 1", conn)
    return df["asof_date"].tolist()


def invalidate_cache() -> None:
    """Clear cached ticker/date queries and reset shared connection."""
    clear_all_caches()


def invalidate_config_caches() -> None:
    """Clear only configuration-dependent caches (lighter operation)."""
    clear_config_dependent_caches()


def get_most_recent_date_global() -> Optional[str]:
    """Get the most recent date across all tickers."""
    conn = _get_ro_conn()
    from data.db_utils import get_most_recent_date
    return get_most_recent_date(conn)


# =========================
# Smile helpers (GUI plotting)
# =========================
def get_smile_slice(
    ticker: str,
    asof_date: Optional[str] = None,
    T_target_years: float | None = None,
    call_put: Optional[str] = None,  # 'C' or 'P' or None for both
    nearest_by: str = "T",           # 'T' or 'moneyness'
    max_expiries: Optional[int] = None,  # Limit number of expiries
) -> pd.DataFrame:
    """
    Return a slice of quotes for plotting a smile (one date, one ticker).
    If asof_date is None, uses the most recent date for the ticker.
    If T_target_years is given, returns the nearest expiry; otherwise returns all expiries that day.
    Optionally filter by call_put ('C'/'P').
    """
    conn = get_conn()
    
    # Use most recent date if not specified
    if asof_date is None:
        from data.db_utils import get_most_recent_date
        asof_date = get_most_recent_date(conn, ticker)
        if asof_date is None:
            return pd.DataFrame()  # No data available
    
    q = """
        SELECT asof_date, ticker, expiry, call_put, strike AS K, spot AS S, ttm_years AS T,
               moneyness, iv AS sigma, delta, is_atm
        FROM options_quotes
        WHERE asof_date = ? AND ticker = ?
    """
    df = pd.read_sql_query(q, conn, params=[asof_date, ticker])
    if df.empty:
        return df

    if call_put in ("C", "P"):
        df = df[df["call_put"] == call_put]

    # Limit number of expiries if requested
    if max_expiries is not None and max_expiries > 0 and not df.empty:
        # Get the closest expiries to today (smallest T values first)
        unique_expiries = df.groupby('expiry')['T'].first().sort_values()
        limited_expiries = unique_expiries.head(max_expiries).index.tolist()
        df = df[df['expiry'].isin(limited_expiries)]

    if T_target_years is not None and not df.empty:
        # pick nearest expiry
        idx = (df["T"] - float(T_target_years)).abs().groupby(df["expiry"]).transform("min") == \
              (df["T"] - float(T_target_years)).abs()
        # keep only the nearest expiry rows
        df = df[idx]
        # in case of ties (multiple expiries equally near), keep the first expiry group
        if df["expiry"].nunique() > 1:
            first_expiry = df.groupby("expiry").size().sort_values(ascending=False).index[0]
            df = df[df["expiry"] == first_expiry]

    # Sort for nicer plots
    return df.sort_values(["call_put", "T", "moneyness", "K"]).reset_index(drop=True)

def fit_smile_for(
    ticker: str,
    asof_date: Optional[str] = None,
    model: str = "svi",             # "svi" or "sabr"
    min_quotes_per_expiry: int = 3, # skip super sparse expiries
    beta: float = 0.5,              # SABR beta (fixed)
    max_expiries: Optional[int] = None,  # Limit number of expiries
) -> VolModel:
    """
    Fit a volatility smile model (SVI or SABR) for one day/ticker using all expiries available that day.
    If asof_date is None, uses the most recent date for the ticker.

    Returns a VolModel you can query/plot from the GUI:
      vm.available_expiries() -> list of T (years)
      vm.predict_iv(K, T)     -> IV at (K, T) using nearest fitted expiry
      vm.smile(Ks, T)         -> vectorized IVs across Ks at nearest fitted expiry
      vm.plot(T)              -> quick plot (if matplotlib installed)

    Notes:
      - Uses median spot across that day's quotes for S.
      - Filters out expiries with fewer than `min_quotes_per_expiry` quotes.
    """
    import pandas as pd
    conn = get_conn()
    
    # Use most recent date if not specified
    if asof_date is None:
        from data.db_utils import get_most_recent_date
        asof_date = get_most_recent_date(conn, ticker)
        if asof_date is None:
            return VolModel(model=model)  # empty model
    
    q = """
        SELECT spot AS S, strike AS K, ttm_years AS T, iv AS sigma
        FROM options_quotes
        WHERE asof_date = ? AND ticker = ?
    """
    df = pd.read_sql_query(q, conn, params=[asof_date, ticker])
    if df.empty:
        return VolModel(model=model)  # empty model

    # Median spot for the day
    S = float(df["S"].median())

    # Drop junk, enforce per-expiry density
    df = df.dropna(subset=["K", "T", "sigma"]).copy()
    if df.empty:
        return VolModel(model=model)

    # Limit number of expiries if requested
    if max_expiries is not None and max_expiries > 0:
        # Get the closest expiries to today (smallest T values first)
        unique_T_values = df.groupby('T')['T'].first().sort_values()
        limited_T_values = unique_T_values.head(max_expiries).values
        df = df[df['T'].isin(limited_T_values)]
        if df.empty:
            return VolModel(model=model)

    # keep only expiries with at least min_quotes_per_expiry quotes
    counts = df.groupby("T").size()
    good_T = counts[counts >= max(1, int(min_quotes_per_expiry))].index
    df = df[df["T"].isin(good_T)]
    if df.empty:
        return VolModel(model=model)

    Ks = df["K"].to_numpy()
    Ts = df["T"].to_numpy()
    IVs = df["sigma"].to_numpy()

    vm = VolModel(model=model).fit(S, Ks, Ts, IVs, beta=beta)
    return vm


def sample_smile_curve(
    ticker: str,
    asof_date: Optional[str] = None,
    T_target_years: float = 30/365.25,  # Default to ~30 days
    model: str = "svi",
    moneyness_grid: tuple[float, float, int] = (0.6, 1.4, 81),  # (lo, hi, n)
    beta: float = 0.5,
    max_expiries: Optional[int] = None,  # Limit number of expiries
) -> pd.DataFrame:
    """
    Convenience: fit a smile then return a tidy curve at the nearest expiry to T_target_years.
    If asof_date is None, uses the most recent date for the ticker.

    Returns DataFrame with columns:
      ['asof_date','ticker','model','T_used','moneyness','K','IV']
    """
    import numpy as np
    import pandas as pd

    # Store the actual date used (in case it was auto-determined)
    actual_date = asof_date
    if actual_date is None:
        conn = get_conn()
        from data.db_utils import get_most_recent_date
        actual_date = get_most_recent_date(conn, ticker)
    
    vm = fit_smile_for(ticker, asof_date, model=model, beta=beta, max_expiries=max_expiries)
    if not vm.available_expiries() or vm.S is None:
        return pd.DataFrame(columns=["asof_date","ticker","model","T_used","moneyness","K","IV"])

    # nearest fitted expiry to requested T
    Ts = np.array(vm.available_expiries(), dtype=float)
    Tq = float(T_target_years)
    T_used = float(Ts[np.argmin(np.abs(Ts - Tq))])

    lo, hi, n = moneyness_grid
    m_grid = np.linspace(float(lo), float(hi), int(n))
    K_grid = m_grid * vm.S
    iv = vm.smile(K_grid, T_used)

    out = pd.DataFrame({
        "asof_date": actual_date,
        "ticker": ticker,
        "model": model.upper(),
        "T_used": T_used,
        "moneyness": m_grid,
        "K": K_grid,
        "IV": iv,
    })
    return out

# =========================
# Enhanced cache management
# =========================

def get_cache_info() -> dict:
    """Get information about current cache state."""
    return {
        "surface_grids_cache": {
            "size": get_surface_grids_cached.cache_info().currsize,
            "hits": get_surface_grids_cached.cache_info().hits,
            "misses": get_surface_grids_cached.cache_info().misses,
            "maxsize": get_surface_grids_cached.cache_info().maxsize,
        },
        "atm_pillars_cache": {
            "size": get_atm_pillars_cached.cache_info().currsize,
            "hits": get_atm_pillars_cached.cache_info().hits,
            "misses": get_atm_pillars_cached.cache_info().misses,
            "maxsize": get_atm_pillars_cached.cache_info().maxsize,
        },
        "available_tickers_cache": {
            "size": available_tickers.cache_info().currsize,
            "hits": available_tickers.cache_info().hits,
            "misses": available_tickers.cache_info().misses,
            "maxsize": available_tickers.cache_info().maxsize,
        },
        "available_dates_cache": {
            "size": available_dates.cache_info().currsize,
            "hits": available_dates.cache_info().hits,
            "misses": available_dates.cache_info().misses,
            "maxsize": available_dates.cache_info().maxsize,
        }
    }


def clear_all_caches() -> None:
    """Clear all in-memory caches."""
    get_surface_grids_cached.cache_clear()
    get_atm_pillars_cached.cache_clear()
    available_tickers.cache_clear()
    available_dates.cache_clear()
    global _RO_CONN
    if _RO_CONN is not None:
        _RO_CONN.close()
        _RO_CONN = None


def clear_config_dependent_caches() -> None:
    """Clear caches that depend on configuration settings."""
    # Surface grids are config-dependent, so clear them
    get_surface_grids_cached.cache_clear()
    # ATM pillars might be affected by some configs, so clear them too
    get_atm_pillars_cached.cache_clear()


def get_disk_cache_info(cfg: PipelineConfig) -> dict:
    """Get information about disk cache files."""
    if not os.path.exists(cfg.cache_dir):
        return {"exists": False, "files": []}
    
    files = []
    for filename in os.listdir(cfg.cache_dir):
        if filename.endswith(('.parquet', '.json')):
            filepath = os.path.join(cfg.cache_dir, filename)
            size = os.path.getsize(filepath)
            mtime = os.path.getmtime(filepath)
            files.append({
                "name": filename,
                "size": size,
                "modified": pd.Timestamp(mtime, unit='s').strftime('%Y-%m-%d %H:%M:%S')
            })
    
    return {"exists": True, "files": files}


def cleanup_disk_cache(cfg: PipelineConfig, max_age_days: int = 30) -> list[str]:
    """Clean up old disk cache files."""
    if not os.path.exists(cfg.cache_dir):
        return []
    
    import time
    current_time = time.time()
    max_age_seconds = max_age_days * 24 * 3600
    removed_files = []
    
    for filename in os.listdir(cfg.cache_dir):
        if filename.endswith(('.parquet', '.json')):
            filepath = os.path.join(cfg.cache_dir, filename)
            file_age = current_time - os.path.getmtime(filepath)
            
            if file_age > max_age_seconds:
                try:
                    os.remove(filepath)
                    removed_files.append(filename)
                except OSError:
                    pass  # File might be in use
    
    return removed_files


# =========================
# Lightweight disk cache (enhanced)
# =========================
def dump_surface_to_cache(
    surfaces: Dict[str, Dict[pd.Timestamp, pd.DataFrame]],
    cfg: PipelineConfig,
    tag: str = "default",
) -> str:
    """Store surfaces as parquet for fast GUI reloads."""
    cfg.ensure_cache_dir()
    rows = []
    for t, dct in surfaces.items():
        for date, grid in dct.items():
            # melt grid to tidy rows
            g = grid.copy()
            g.insert(0, "mny_bin", g.index.astype(str))
            tidy = g.melt(id_vars="mny_bin", var_name="tenor_days", value_name="iv")
            tidy["ticker"] = t
            tidy["asof_date"] = pd.Timestamp(date).strftime("%Y-%m-%d")
            rows.append(tidy)
    if not rows:
        path = os.path.join(cfg.cache_dir, f"surfaces_{tag}.parquet")
        # create empty frame to write
        pd.DataFrame(columns=["ticker","asof_date","mny_bin","tenor_days","iv"]).to_parquet(path, index=False)
        return path

    out = pd.concat(rows, ignore_index=True)
    path = os.path.join(cfg.cache_dir, f"surfaces_{tag}.parquet")
    out.to_parquet(path, index=False)
    # save config next to it
    with open(os.path.join(cfg.cache_dir, f"surfaces_{tag}.json"), "w") as f:
        json.dump(asdict(cfg), f, indent=2, default=list)
    return path


def load_surface_from_cache(path: str) -> Dict[str, Dict[pd.Timestamp, pd.DataFrame]]:
    """Reload cached surfaces (for GUI cold start)."""
    if not os.path.isfile(path):
        return {}
    df = pd.read_parquet(path)
    out: Dict[str, Dict[pd.Timestamp, pd.DataFrame]] = {}
    for (t, date), g in df.groupby(["ticker", "asof_date"]):
        grid = g.pivot(index="mny_bin", columns="tenor_days", values="iv").sort_index(axis=1)
        out.setdefault(t, {})[pd.to_datetime(date)] = grid
    return out


def is_cache_valid(cfg: PipelineConfig, tag: str = "default") -> bool:
    """Check if disk cache is valid for the given configuration."""
    cache_path = os.path.join(cfg.cache_dir, f"surfaces_{tag}.parquet")
    config_path = os.path.join(cfg.cache_dir, f"surfaces_{tag}.json")
    
    if not (os.path.isfile(cache_path) and os.path.isfile(config_path)):
        return False
    
    try:
        with open(config_path, 'r') as f:
            cached_config = json.load(f)
        
        current_config = asdict(cfg)
        # Compare relevant configuration fields (exclude cache_dir as it doesn't affect computation)
        config_fields = ['tenors', 'mny_bins', 'pillar_days', 'use_atm_only', 'max_expiries']
        
        for field in config_fields:
            cached_val = cached_config.get(field)
            current_val = current_config.get(field)
            
            # Handle tuple/list comparison (JSON serialization converts tuples to lists)
            if isinstance(current_val, tuple):
                current_val = list(current_val)
            if isinstance(current_val, tuple) and isinstance(cached_val, list):
                current_val = list(current_val)
            
            # For nested structures like mny_bins, ensure proper comparison
            if field == 'mny_bins' and current_val is not None:
                current_val = [list(bin_range) if isinstance(bin_range, tuple) else bin_range 
                              for bin_range in current_val]
            
            if cached_val != current_val:
                return False
        
        return True
    except (json.JSONDecodeError, IOError):
        return False


def load_surface_from_cache_if_valid(cfg: PipelineConfig, tag: str = "default") -> Dict[str, Dict[pd.Timestamp, pd.DataFrame]]:
    """Load cached surfaces only if the cache is valid for the current configuration."""
    if not is_cache_valid(cfg, tag):
        return {}
    
    cache_path = os.path.join(cfg.cache_dir, f"surfaces_{tag}.parquet")
    return load_surface_from_cache(cache_path)


# =========================
# __main__ demo path
# =========================
if __name__ == "__main__":
    cfg = PipelineConfig()
    
    print("=== IVCorrelation Analysis Pipeline Demo ===")
    print()
    
    # Show cache information
    print("Cache Status:")
    cache_info = get_cache_info()
    for name, info in cache_info.items():
        print(f"  {name}: {info['size']}/{info['maxsize']} entries, {info['hits']} hits")
    print()
    
    # 1) Ingest a couple of tickers (comment out if DB already populated)
    try:
        inserted = ingest_and_process(["SPY", "QQQ"], max_expiries=6)
        print(f"Data ingestion: {inserted} rows inserted")
    except Exception as e:
        print(f"Data ingestion skipped: {e}")

    # 2) Build and cache surfaces for the GUI
    try:
        surfaces = build_surfaces(["SPY", "QQQ"], cfg=cfg)
        cache_path = dump_surface_to_cache(surfaces, cfg, tag="spyqqq")
        print(f"Surface cache created: {os.path.basename(cache_path)}")
    except Exception as e:
        print(f"Surface building skipped: {e}")

    # 3) Compute and save IV-ATM betas vs SPY (now using Parquet by default)
    try:
        paths = save_betas(mode="iv_atm", benchmark="SPY", base_path="data", cfg=cfg)
        print(f"Betas saved to: {[os.path.basename(p) for p in paths]} (Parquet format)")
        
        # Also save in CSV format for compatibility demonstration
        csv_paths = save_betas(mode="iv_atm", benchmark="SPY", base_path="data", cfg=cfg, use_parquet=False)
        print(f"CSV format also available: {[os.path.basename(p) for p in csv_paths]}")
    except Exception as e:
        print(f"Beta computation skipped: {e}")

    # 4) Quick smile slice for GUI
    try:
        available_dates_list = available_dates("SPY")
        if available_dates_list:
            df_smile = get_smile_slice("SPY", asof_date=available_dates_list[-1], T_target_years=30/365.25, call_put="C")
            print(f"Smile data: {len(df_smile)} quotes for SPY")
        else:
            print("No dates available for SPY")
    except Exception as e:
        print(f"Smile data skipped: {e}")

    # 5) Demonstrate cache management
    print()
    print("Disk Cache Information:")
    disk_info = get_disk_cache_info(cfg)
    if disk_info["exists"] and disk_info["files"]:
        for file_info in disk_info["files"]:
            print(f"  {file_info['name']}: {file_info['size']:,} bytes")
    else:
        print("  No disk cache files found")
    
    print()
    print("=== Enhanced Caching Features ===")
    print("✓ Parquet format for 35%+ size reduction and better performance")
    print("✓ Configuration-aware cache validation") 
    print("✓ Cache management utilities (get_cache_info, clear_all_caches)")
    print("✓ Backwards compatibility with CSV format")
    print("✓ Smart invalidation when settings change")
        
    # Optional: Demonstrate fitting and sampling 
    try:
        # 1) Fit SVI for SPY on the latest date in DB, and list fitted expiries
        available_dates_list = available_dates("SPY")
        if available_dates_list:
            d = available_dates_list[-1]
            vm = fit_smile_for("SPY", d, model="svi")
            print(f"\nFitted expiries for SPY on {d}: {vm.available_expiries()}")

            # 2) Sample a smile curve around 30D (nearest fitted expiry), ready for plotting
            curve = sample_smile_curve("SPY", d, T_target_years=30/365.25, model="svi")
            print(f"Smile curve data points: {len(curve)}")
            
            # 3) (Optional) quick plot from the model
            # vm.plot(30/365.25)
    except Exception as e:
        print(f"Smile modeling skipped: {e}")<|MERGE_RESOLUTION|>--- conflicted
+++ resolved
@@ -201,9 +201,7 @@
     tenor_days: Iterable[int] = DEFAULT_TENORS,
     mny_bins: Tuple[Tuple[float, float], ...] = DEFAULT_MNY_BINS,
 ) -> pd.Series:
-<<<<<<< HEAD
-    """Compute peer weights via specified method and feature set."""
-=======
+
     """Compute peer weights via correlation or PCA metrics vs a target.
 
     Parameters
@@ -214,7 +212,6 @@
         cosine similarity variants such as ``"cosine_atm"``, ``"cosine_surface"`` or
         ``"cosine_ul"``.
     """
->>>>>>> 79c27c8b
     target = target.upper()
     peers = [p.upper() for p in peers]
 
@@ -320,7 +317,7 @@
         grids, X, names = surface_feature_matrix(
             [target] + peers, asof, tenors=tenor_days, mny_bins=mny_bins
         )
-<<<<<<< HEAD
+
         df = pd.DataFrame(X, index=list(grids.keys()), columns=names)
         return corr_weights_from_matrix(df, target, peers)
 
@@ -337,36 +334,7 @@
         asof=asof,
         pillars_days=pillar_days,
         tenors=tenor_days,
-=======
-    if mode == "surface_grid":
-        # Return the full grid of betas for downstream use
-        return build_vol_betas(
-            mode=mode,
-            benchmark=target,
-            tenor_days=tenor_days,
-            mny_bins=mny_bins,
-        )
-    if mode == "corr_atm":
-        if asof is None:
-            dates = available_dates(ticker=target, most_recent_only=True)
-            asof = dates[0] if dates else None
-        if asof is None:
-            return pd.Series(dtype=float)
-        atm_df, corr_df = compute_atm_corr(
-            get_smile_slice=get_smile_slice,
-            tickers=[target] + peers,
-            asof=asof,
-            pillars_days=pillar_days,
-        )
-        return corr_weights(corr_df, target, peers)
-    return peer_weights_from_correlations(
-        benchmark=target,
-        peers=peers,
-        mode=mode,
-        pillar_days=pillar_days,
-        tenor_days=tenor_days,
->>>>>>> 79c27c8b
-        mny_bins=mny_bins,
+
     )
 
 
