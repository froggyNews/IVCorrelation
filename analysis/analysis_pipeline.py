# analysis/analysis_pipeline.py
"""
GUI-ready analysis orchestrator.

This module wires together:
- ingest + enrich (data.historical_saver)
- surface grid building
- synthetic ETF surface construction (surface & ATM pillars)
- vol betas (UL, IV-ATM, Surface)
- lightweight snapshot/smile helpers for GUI

All public functions are fast to call from a GUI. Heavy work is cached
in-memory and can optionally be dumped to disk (parquet) for fast reloads.
"""
from __future__ import annotations

from dataclasses import dataclass, asdict
from functools import lru_cache
from typing import Dict, Iterable, Optional, Tuple, List, Mapping, Union
import json
import os

import sys
from pathlib import Path
import sqlite3
<<<<<<< HEAD
=======

>>>>>>> b513396e

import numpy as np
import pandas as pd

from data.historical_saver import save_for_tickers
from data.db_utils import get_conn
from data.rates import STANDARD_RISK_FREE_RATE, STANDARD_DIVIDEND_YIELD
from data.data_pipeline import enrich_quotes
from volModel.volModel import VolModel
from .syntheticETFBuilder import (
    build_surface_grids,
    DEFAULT_TENORS,
    DEFAULT_MNY_BINS,
    combine_surfaces,
    build_synthetic_iv as build_synthetic_iv_pillars,
)
from .beta_builder import pca_weights, ul_betas, iv_atm_betas, surface_betas
from .pillars import load_atm, nearest_pillars, DEFAULT_PILLARS_DAYS

# Module-level read-only connection cache for lightweight queries
_RO_CONN: Optional[sqlite3.Connection] = None


def _get_ro_conn() -> sqlite3.Connection:
    """Return a cached sqlite3 connection for read-only queries."""
    global _RO_CONN
    if _RO_CONN is None:
        _RO_CONN = get_conn()
    return _RO_CONN

# Module-level read-only connection cache for lightweight queries
_RO_CONN: Optional[sqlite3.Connection] = None


def _get_ro_conn() -> sqlite3.Connection:
    """Return a cached sqlite3 connection for read-only queries."""
    global _RO_CONN
    if _RO_CONN is None:
        _RO_CONN = get_conn()
    return _RO_CONN

# =========================
# Config (GUI friendly)
# =========================
@dataclass(frozen=True)
class PipelineConfig:
    tenors: Tuple[int, ...] = DEFAULT_TENORS
    mny_bins: Tuple[Tuple[float, float], ...] = DEFAULT_MNY_BINS
    pillar_days: Tuple[int, ...] = tuple(DEFAULT_PILLARS_DAYS)
    use_atm_only: bool = False
    cache_dir: str = "data/cache"  # optional disk cache for GUI speed

    def ensure_cache_dir(self) -> None:
        if self.cache_dir and not os.path.isdir(self.cache_dir):
            os.makedirs(self.cache_dir, exist_ok=True)


# =========================
# Ingest
# =========================
def ingest_and_process(
    tickers: Iterable[str],
    max_expiries: int = 6,
    r: float = STANDARD_RISK_FREE_RATE,
    q: float = STANDARD_DIVIDEND_YIELD,
) -> int:
    """Download raw chains, enrich via pipeline, and persist to DB."""
    return save_for_tickers(tickers, max_expiries=max_expiries, r=r, q=q)


# =========================
# Surfaces (for GUI)
# =========================
@lru_cache(maxsize=16)
def get_surface_grids_cached(
    cfg: PipelineConfig,
    tickers_key: str,  # lru_cache needs hashables → we pass a joined string of tickers
) -> Dict[str, Dict[pd.Timestamp, pd.DataFrame]]:
    tickers = tickers_key.split(",") if tickers_key else None
    return build_surface_grids(
        tickers=tickers,
        tenors=cfg.tenors,
        mny_bins=cfg.mny_bins,
        use_atm_only=cfg.use_atm_only,
    )


def build_surfaces(
    tickers: Iterable[str] | None = None,
    cfg: PipelineConfig = PipelineConfig(),
    most_recent_only: bool = False,
) -> Dict[str, Dict[pd.Timestamp, pd.DataFrame]]:
    """
    Return dict[ticker][date] -> IV grid DataFrame.
    
    Parameters:
    -----------
    tickers : Iterable[str] | None
        List of tickers to build surfaces for
    cfg : PipelineConfig
        Configuration for surface building
    most_recent_only : bool
        If True, only return surfaces for the most recent date
    """
    key = ",".join(sorted(tickers)) if tickers else ""
    all_surfaces = get_surface_grids_cached(cfg, key)
    
    if most_recent_only and all_surfaces:
        # Find the most recent date across all tickers
        most_recent = get_most_recent_date_global()
        if most_recent:
            most_recent_ts = pd.to_datetime(most_recent)
            filtered_surfaces = {}
            for ticker, date_dict in all_surfaces.items():
                if most_recent_ts in date_dict:
                    filtered_surfaces[ticker] = {most_recent_ts: date_dict[most_recent_ts]}
                else:
                    # If the most recent global date isn't available for this ticker,
                    # use the most recent date available for this specific ticker
                    ticker_dates = sorted(date_dict.keys())
                    if ticker_dates:
                        latest_ticker_date = ticker_dates[-1]
                        filtered_surfaces[ticker] = {latest_ticker_date: date_dict[latest_ticker_date]}
            return filtered_surfaces
    
    return all_surfaces


def list_surface_dates(
    surfaces: Dict[str, Dict[pd.Timestamp, pd.DataFrame]]
) -> List[pd.Timestamp]:
    """All unique dates available across tickers (sorted)."""
    dates = set()
    for dct in surfaces.values():
        dates.update(dct.keys())
    return sorted(dates)


def surface_to_frame_for_date(
    surfaces: Dict[str, Dict[pd.Timestamp, pd.DataFrame]],
    date: pd.Timestamp,
) -> Dict[str, pd.DataFrame]:
    """Extract the grid for a single date across tickers."""
    out = {}
    for t, dct in surfaces.items():
        if date in dct:
            out[t] = dct[date]
    return out


# =========================
# Synthetic ETF (surface & ATM pillars)
# =========================
def build_synthetic_surface(
    weights: Mapping[str, float],
    cfg: PipelineConfig = PipelineConfig(),
    most_recent_only: bool = True,  # Default to True for performance
) -> Dict[pd.Timestamp, pd.DataFrame]:
    """Create a synthetic ETF surface from ticker grids + weights."""
    surfaces = build_surfaces(tickers=list(weights.keys()), cfg=cfg, most_recent_only=most_recent_only)
    return combine_surfaces(surfaces, weights)


def build_synthetic_iv_series(
    weights: Mapping[str, float],
    pillar_days: Union[int, Iterable[int]] = DEFAULT_PILLARS_DAYS,
    tolerance_days: float = 7.0,
) -> pd.DataFrame:
    """Create a weighted ATM pillar IV time series."""
    return build_synthetic_iv_pillars(weights, pillar_days=pillar_days, tolerance_days=tolerance_days)


def compute_peer_weights(
    target: str,
    peers: Iterable[str],
    weight_mode: str = "iv_atm",
    asof: str | None = None,
    pillar_days: Iterable[int] = DEFAULT_PILLARS_DAYS,
    tenor_days: Iterable[int] = DEFAULT_TENORS,
    mny_bins: Tuple[Tuple[float, float], ...] = DEFAULT_MNY_BINS,
) -> pd.Series:
    """Compute peer weights via correlation or PCA metrics vs a target."""
    target = target.upper()
    peers = [p.upper() for p in peers]
    mode = (weight_mode or "iv_atm").lower()
    if mode.startswith("pca"):
        if asof is None:
            dates = available_dates(ticker=target, most_recent_only=True)
            asof = dates[0] if dates else None
        if asof is None:
            return pd.Series(dtype=float)
        return pca_weights(
            get_smile_slice=get_smile_slice,
            mode=mode,
            target=target,
            peers=peers,
            asof=asof,
            pillars_days=pillar_days,
            tenors=tenor_days,
            mny_bins=mny_bins,
        )
    return peer_weights_from_correlations(
        benchmark=target,
        peers=peers,
        mode=mode,
        pillar_days=pillar_days,
        tenor_days=tenor_days,
        mny_bins=mny_bins,
        clip_negative=True,
        power=1.0,
    )


def build_synthetic_surface_corrweighted(
    target: str,
    peers: Iterable[str],
    weight_mode: str = "iv_atm",
    cfg: PipelineConfig = PipelineConfig(),
    most_recent_only: bool = True,
    asof: str | None = None,
) -> Tuple[Dict[pd.Timestamp, pd.DataFrame], pd.Series]:
    """Build synthetic surface where peer weights derive from correlation/PCA metrics."""
    w = compute_peer_weights(
        target=target,
        peers=peers,
        weight_mode=weight_mode,
        asof=asof,
        pillar_days=cfg.pillar_days,
        tenor_days=cfg.tenors,
        mny_bins=cfg.mny_bins,
    )
    surfaces = build_surfaces(tickers=list(w.index), cfg=cfg, most_recent_only=most_recent_only)
    synth = combine_surfaces(surfaces, w.to_dict())
    return synth, w


def build_synthetic_iv_series_corrweighted(
    target: str,
    peers: Iterable[str],
    weight_mode: str = "iv_atm",
    pillar_days: Union[int, Iterable[int]] = DEFAULT_PILLARS_DAYS,
    tolerance_days: float = 7.0,
    asof: str | None = None,
) -> Tuple[pd.DataFrame, pd.Series]:
    """Build correlation/PCA-weighted synthetic ATM pillar IV series."""
    w = compute_peer_weights(
        target=target,
        peers=peers,
        weight_mode=weight_mode,
        asof=asof,
        pillar_days=pillar_days,
    )
    df = build_synthetic_iv_pillars(w.to_dict(), pillar_days=pillar_days, tolerance_days=tolerance_days)
    return df, w


# =========================
# Betas
# =========================
def compute_betas(
    mode: str,  # 'ul' | 'iv_atm' | 'surface'
    benchmark: str,
    cfg: PipelineConfig = PipelineConfig(),
):
    """Compute vol betas per requested mode (GUI can show table/heatmap)."""
    if mode == "surface":
        # surface mode uses DB directly; cfg.tenors/mny_bins are respected in builder
        return build_vol_betas(
            mode=mode, benchmark=benchmark,
            tenor_days=cfg.tenors, mny_bins=cfg.mny_bins
        )
    if mode == "iv_atm":
        return build_vol_betas(mode=mode, benchmark=benchmark, pillar_days=cfg.pillar_days)
    return build_vol_betas(mode=mode, benchmark=benchmark)


def save_betas(
    mode: str,
    benchmark: str,
    base_path: str = "data",
    cfg: PipelineConfig = PipelineConfig(),
) -> list[str]:
    """Persist betas to CSVs (GUI may expose a 'Export' button)."""
    if mode == "surface":
        # plumb through config to keep in sync with GUI filters
        res = build_vol_betas(
            mode=mode, benchmark=benchmark,
            tenor_days=cfg.tenors, mny_bins=cfg.mny_bins
        )
        p = f"{base_path}/betas_{mode}_vs_{benchmark}.csv"
        res.sort_index().to_csv(p, header=True)
        return [p]
    return save_correlations(mode=mode, benchmark=benchmark, base_path=base_path)
# =========================
# Relative value (target vs synthetic peers by corr)
# =========================

def _fetch_target_atm(target: str, pillar_days, tolerance_days: float = 7.0) -> pd.DataFrame:
    atm = load_atm()
    atm = atm[atm["ticker"] == target].copy()
    if atm.empty:
        return pd.DataFrame(columns=["asof_date","pillar_days","iv"])
    piv = nearest_pillars(atm, pillars_days=list(pillar_days), tolerance_days=tolerance_days)
    out = (piv.groupby(["asof_date","pillar_days"])["iv"].mean().rename("iv").reset_index())
    return out[["asof_date","pillar_days","iv"]]


def _rv_metrics_join(target_iv: pd.DataFrame, synth_iv: pd.DataFrame, lookback: int = 60) -> pd.DataFrame:
    tgt = target_iv.rename(columns={"iv":"iv_target"})
    syn = synth_iv.rename(columns={"iv":"iv_synth"})
    df = pd.merge(tgt, syn, on=["asof_date","pillar_days"], how="inner").sort_values(["pillar_days","asof_date"])
    if df.empty:
        return df
    def per_pillar(g):
        g = g.copy()
        g["spread"] = g["iv_target"] - g["iv_synth"]
        roll = max(5, int(lookback // 5))
        m = g["spread"].rolling(lookback, min_periods=roll).mean()
        s = g["spread"].rolling(lookback, min_periods=roll).std(ddof=1)
        g["z"] = (g["spread"] - m) / s
        def _pct_rank(x):
            r = x.rank(pct=True).iloc[-1]
            return r
        g["pct_rank"] = g["spread"].rolling(lookback, min_periods=roll).apply(_pct_rank, raw=False)
        return g
    return df.groupby("pillar_days", group_keys=False).apply(per_pillar).reset_index(drop=True)


def relative_value_atm_report_corrweighted(
    target: str,
    peers: Iterable[str] | None = None,
    mode: str = "iv_atm",                # 'ul' | 'iv_atm' | 'surface'  (weights source)
    pillar_days: Iterable[int] = DEFAULT_PILLARS_DAYS,
    lookback: int = 60,
    tolerance_days: float = 7.0,
    weight_power: float = 1.0,
    clip_negative: bool = True,
) -> tuple[pd.DataFrame, pd.Series]:
    """
    Compute relative value (spread/z/pct) using correlation-based peer weights.
    Returns (rv_dataframe, weights_used).
    """
    # 1) compute weights from correlations vs target
    w = peer_weights_from_correlations(
        benchmark=target,
        peers=peers,
        mode=mode,
        pillar_days=pillar_days,
        tenor_days=DEFAULT_TENORS,
        mny_bins=DEFAULT_MNY_BINS,
        clip_negative=clip_negative,
        power=weight_power,
    )
    if w.empty:
        return pd.DataFrame(columns=["asof_date","pillar_days","iv_target","iv_synth","spread","z","pct_rank"]), w

    # 2) synthetic ATM series using those weights
    synth = build_synthetic_iv_series(weights=w.to_dict(), pillar_days=pillar_days, tolerance_days=tolerance_days)
    # 3) target ATM series
    tgt = _fetch_target_atm(target, pillar_days=pillar_days, tolerance_days=tolerance_days)
    # 4) join + metrics
    rv = _rv_metrics_join(tgt, synth, lookback=lookback)
    return rv, w


def latest_relative_snapshot_corrweighted(
    target: str,
    peers: Iterable[str] | None = None,
    mode: str = "iv_atm",
    pillar_days: Iterable[int] = (7,30,60,90),
    lookback: int = 60,
    tolerance_days: float = 7.0,
    **kwargs,
) -> tuple[pd.DataFrame, pd.Series]:
    """
    Convenience: last date per pillar with RV metrics and the weights used.
    """
    rv, w = relative_value_atm_report_corrweighted(
        target=target, peers=peers, mode=mode, pillar_days=pillar_days,
        lookback=lookback, tolerance_days=tolerance_days, **kwargs
    )
    if rv.empty:
        return rv, w
    last = rv.sort_values("asof_date").groupby("pillar_days").tail(1)
    cols = ["asof_date","pillar_days","iv_target","iv_synth","spread","z","pct_rank"]
    return last[cols].sort_values("pillar_days"), w


# =========================
# ATM pillars (for GUI lists & filters)
# =========================
@lru_cache(maxsize=8)
def get_atm_pillars_cached() -> pd.DataFrame:
    """Tidy ATM rows from DB (asof_date, ticker, expiry, ttm_years, iv, spot, moneyness, delta, pillar_days, ...)"""
    atm = load_atm()
    return atm


@lru_cache(maxsize=1)
def available_tickers() -> List[str]:
    """Unique tickers present in DB (for GUI dropdowns)."""
    conn = _get_ro_conn()
    tickers = pd.read_sql_query(
        "SELECT DISTINCT ticker FROM options_quotes ORDER BY 1", conn
    )["ticker"].tolist()
    return tickers


@lru_cache(maxsize=None)
def available_dates(ticker: Optional[str] = None, most_recent_only: bool = False) -> List[str]:
    """Get available asof_date strings."""

    conn = _get_ro_conn()

    if most_recent_only:
        from data.db_utils import get_most_recent_date
        recent = get_most_recent_date(conn, ticker)
        return [recent] if recent else []

    base = "SELECT DISTINCT asof_date FROM options_quotes"
    if ticker:
        df = pd.read_sql_query(
            f"{base} WHERE ticker = ? ORDER BY 1", conn, params=[ticker]
        )
    else:
        df = pd.read_sql_query(f"{base} ORDER BY 1", conn)
    return df["asof_date"].tolist()


def invalidate_cache() -> None:
    """Clear cached ticker/date queries and reset shared connection."""
    available_tickers.cache_clear()
    available_dates.cache_clear()
    global _RO_CONN
    if _RO_CONN is not None:
        _RO_CONN.close()
        _RO_CONN = None


def get_most_recent_date_global() -> Optional[str]:
    """Get the most recent date across all tickers."""
    conn = _get_ro_conn()
    from data.db_utils import get_most_recent_date
    return get_most_recent_date(conn)


# =========================
# Smile helpers (GUI plotting)
# =========================
def get_smile_slice(
    ticker: str,
    asof_date: Optional[str] = None,
    T_target_years: float | None = None,
    call_put: Optional[str] = None,  # 'C' or 'P' or None for both
    nearest_by: str = "T",           # 'T' or 'moneyness'
) -> pd.DataFrame:
    """
    Return a slice of quotes for plotting a smile (one date, one ticker).
    If asof_date is None, uses the most recent date for the ticker.
    If T_target_years is given, returns the nearest expiry; otherwise returns all expiries that day.
    Optionally filter by call_put ('C'/'P').
    """
    conn = get_conn()
    
    # Use most recent date if not specified
    if asof_date is None:
        from data.db_utils import get_most_recent_date
        asof_date = get_most_recent_date(conn, ticker)
        if asof_date is None:
            return pd.DataFrame()  # No data available
    
    q = """
        SELECT asof_date, ticker, expiry, call_put, strike AS K, spot AS S, ttm_years AS T,
               moneyness, iv AS sigma, delta, is_atm
        FROM options_quotes
        WHERE asof_date = ? AND ticker = ?
    """
    df = pd.read_sql_query(q, conn, params=[asof_date, ticker])
    if df.empty:
        return df

    if call_put in ("C", "P"):
        df = df[df["call_put"] == call_put]

    if T_target_years is not None and not df.empty:
        # pick nearest expiry
        idx = (df["T"] - float(T_target_years)).abs().groupby(df["expiry"]).transform("min") == \
              (df["T"] - float(T_target_years)).abs()
        # keep only the nearest expiry rows
        df = df[idx]
        # in case of ties (multiple expiries equally near), keep the first expiry group
        if df["expiry"].nunique() > 1:
            first_expiry = df.groupby("expiry").size().sort_values(ascending=False).index[0]
            df = df[df["expiry"] == first_expiry]

    # Sort for nicer plots
    return df.sort_values(["call_put", "T", "moneyness", "K"]).reset_index(drop=True)

def fit_smile_for(
    ticker: str,
    asof_date: Optional[str] = None,
    model: str = "svi",             # "svi" or "sabr"
    min_quotes_per_expiry: int = 3, # skip super sparse expiries
    beta: float = 0.5,              # SABR beta (fixed)
) -> VolModel:
    """
    Fit a volatility smile model (SVI or SABR) for one day/ticker using all expiries available that day.
    If asof_date is None, uses the most recent date for the ticker.

    Returns a VolModel you can query/plot from the GUI:
      vm.available_expiries() -> list of T (years)
      vm.predict_iv(K, T)     -> IV at (K, T) using nearest fitted expiry
      vm.smile(Ks, T)         -> vectorized IVs across Ks at nearest fitted expiry
      vm.plot(T)              -> quick plot (if matplotlib installed)

    Notes:
      - Uses median spot across that day's quotes for S.
      - Filters out expiries with fewer than `min_quotes_per_expiry` quotes.
    """
    import pandas as pd
    conn = get_conn()
    
    # Use most recent date if not specified
    if asof_date is None:
        from data.db_utils import get_most_recent_date
        asof_date = get_most_recent_date(conn, ticker)
        if asof_date is None:
            return VolModel(model=model)  # empty model
    
    q = """
        SELECT spot AS S, strike AS K, ttm_years AS T, iv AS sigma
        FROM options_quotes
        WHERE asof_date = ? AND ticker = ?
    """
    df = pd.read_sql_query(q, conn, params=[asof_date, ticker])
    if df.empty:
        return VolModel(model=model)  # empty model

    # Median spot for the day
    S = float(df["S"].median())

    # Drop junk, enforce per-expiry density
    df = df.dropna(subset=["K", "T", "sigma"]).copy()
    if df.empty:
        return VolModel(model=model)

    # keep only expiries with at least min_quotes_per_expiry quotes
    counts = df.groupby("T").size()
    good_T = counts[counts >= max(1, int(min_quotes_per_expiry))].index
    df = df[df["T"].isin(good_T)]
    if df.empty:
        return VolModel(model=model)

    Ks = df["K"].to_numpy()
    Ts = df["T"].to_numpy()
    IVs = df["sigma"].to_numpy()

    vm = VolModel(model=model).fit(S, Ks, Ts, IVs, beta=beta)
    return vm


def sample_smile_curve(
    ticker: str,
    asof_date: Optional[str] = None,
    T_target_years: float = 30/365.25,  # Default to ~30 days
    model: str = "svi",
    moneyness_grid: tuple[float, float, int] = (0.6, 1.4, 81),  # (lo, hi, n)
    beta: float = 0.5,
) -> pd.DataFrame:
    """
    Convenience: fit a smile then return a tidy curve at the nearest expiry to T_target_years.
    If asof_date is None, uses the most recent date for the ticker.

    Returns DataFrame with columns:
      ['asof_date','ticker','model','T_used','moneyness','K','IV']
    """
    import numpy as np
    import pandas as pd

    # Store the actual date used (in case it was auto-determined)
    actual_date = asof_date
    if actual_date is None:
        conn = get_conn()
        from data.db_utils import get_most_recent_date
        actual_date = get_most_recent_date(conn, ticker)
    
    vm = fit_smile_for(ticker, asof_date, model=model, beta=beta)
    if not vm.available_expiries() or vm.S is None:
        return pd.DataFrame(columns=["asof_date","ticker","model","T_used","moneyness","K","IV"])

    # nearest fitted expiry to requested T
    Ts = np.array(vm.available_expiries(), dtype=float)
    Tq = float(T_target_years)
    T_used = float(Ts[np.argmin(np.abs(Ts - Tq))])

    lo, hi, n = moneyness_grid
    m_grid = np.linspace(float(lo), float(hi), int(n))
    K_grid = m_grid * vm.S
    iv = vm.smile(K_grid, T_used)

    out = pd.DataFrame({
        "asof_date": actual_date,
        "ticker": ticker,
        "model": model.upper(),
        "T_used": T_used,
        "moneyness": m_grid,
        "K": K_grid,
        "IV": iv,
    })
    return out

# =========================
# Lightweight disk cache (optional)
# =========================
def dump_surface_to_cache(
    surfaces: Dict[str, Dict[pd.Timestamp, pd.DataFrame]],
    cfg: PipelineConfig,
    tag: str = "default",
) -> str:
    """Store surfaces as parquet for fast GUI reloads."""
    cfg.ensure_cache_dir()
    rows = []
    for t, dct in surfaces.items():
        for date, grid in dct.items():
            # melt grid to tidy rows
            g = grid.copy()
            g.insert(0, "mny_bin", g.index.astype(str))
            tidy = g.melt(id_vars="mny_bin", var_name="tenor_days", value_name="iv")
            tidy["ticker"] = t
            tidy["asof_date"] = pd.Timestamp(date).strftime("%Y-%m-%d")
            rows.append(tidy)
    if not rows:
        path = os.path.join(cfg.cache_dir, f"surfaces_{tag}.parquet")
        # create empty frame to write
        pd.DataFrame(columns=["ticker","asof_date","mny_bin","tenor_days","iv"]).to_parquet(path, index=False)
        return path

    out = pd.concat(rows, ignore_index=True)
    path = os.path.join(cfg.cache_dir, f"surfaces_{tag}.parquet")
    out.to_parquet(path, index=False)
    # save config next to it
    with open(os.path.join(cfg.cache_dir, f"surfaces_{tag}.json"), "w") as f:
        json.dump(asdict(cfg), f, indent=2, default=list)
    return path


def load_surface_from_cache(path: str) -> Dict[str, Dict[pd.Timestamp, pd.DataFrame]]:
    """Reload cached surfaces (for GUI cold start)."""
    if not os.path.isfile(path):
        return {}
    df = pd.read_parquet(path)
    out: Dict[str, Dict[pd.Timestamp, pd.DataFrame]] = {}
    for (t, date), g in df.groupby(["ticker", "asof_date"]):
        grid = g.pivot(index="mny_bin", columns="tenor_days", values="iv").sort_index(axis=1)
        out.setdefault(t, {})[pd.to_datetime(date)] = grid
    return out


# =========================
# __main__ demo path
# =========================
if __name__ == "__main__":
    cfg = PipelineConfig()
    # 1) Ingest a couple of tickers (comment out if DB already populated)
    inserted = ingest_and_process(["SPY", "QQQ"], max_expiries=6)
    print(f"Inserted rows: {inserted}")

    # 2) Build and cache surfaces for the GUI
    surfaces = build_surfaces(["SPY", "QQQ"], cfg=cfg)
    cache_path = dump_surface_to_cache(surfaces, cfg, tag="spyqqq")
    print("Surface cache:", cache_path)

    # 3) Compute and save IV-ATM betas vs SPY
    paths = save_betas(mode="iv_atm", benchmark="SPY", base_path="data", cfg=cfg)
    print("Saved:", paths)

    # 4) Quick smile slice for GUI
    df_smile = get_smile_slice("SPY", asof_date=available_dates("SPY")[-1], T_target_years=30/365.25, call_put="C")
    print("Smile rows:", len(df_smile))

        # 1) Fit SVI for SPY on the latest date in DB, and list fitted expiries
    d = available_dates("SPY")[-1]
    vm = fit_smile_for("SPY", d, model="svi")
    print("Fitted expiries:", vm.available_expiries())

    # 2) Sample a smile curve around 30D (nearest fitted expiry), ready for plotting
    curve = sample_smile_curve("SPY", d, T_target_years=30/365.25, model="svi")
    print(curve.head())

    # 3) (Optional) quick plot from the model
    # vm.plot(30/365.25)<|MERGE_RESOLUTION|>--- conflicted
+++ resolved
@@ -23,10 +23,7 @@
 import sys
 from pathlib import Path
 import sqlite3
-<<<<<<< HEAD
-=======
-
->>>>>>> b513396e
+
 
 import numpy as np
 import pandas as pd
