--- conflicted
+++ resolved
@@ -790,7 +790,7 @@
             mask = (T_arr >= T_val - tol) & (T_arr <= T_val + tol)
         if not np.any(mask):
             continue
-<<<<<<< HEAD
+
 
         S = float(np.nanmedian(S_arr[mask])) if np.any(mask) else float("nan")
         K = K_arr[mask]
@@ -856,39 +856,6 @@
             except Exception:
                 pass
 
-=======
-
-        S = float(np.nanmedian(S_arr[mask])) if np.any(mask) else float("nan")
-        K = K_arr[mask]
-        IV = sigma_arr[mask]
-
-        expiry_dt = None
-        if expiry_arr.size and np.any(mask):
-            try:
-                expiry_dt = expiry_arr[mask][0]
-            except Exception:
-                expiry_dt = None
-
-        svi_params = fit_svi_slice(S, K, T_val, IV)
-        sabr_params = fit_sabr_slice(S, K, T_val, IV)
-
-        dfe = df[mask].copy()
-        try:
-            dfe["moneyness"] = dfe["K"].astype(float) / float(S)
-        except Exception:
-            dfe["moneyness"] = np.nan
-        sens = _fit_smile_get_atm(dfe, model="auto")
-        sens_params = {k: sens[k] for k in ("atm_vol", "skew", "curv") if k in sens}
-
-        try:
-            exp_str = str(expiry_dt) if expiry_dt is not None else None
-            append_params(asof, target, exp_str, "svi", svi_params, meta={"rmse": svi_params.get("rmse")})
-            append_params(asof, target, exp_str, "sabr", sabr_params, meta={"rmse": sabr_params.get("rmse")})
-            append_params(asof, target, exp_str, "sens", sens_params)
-        except Exception:
-            pass
-
->>>>>>> 4cacb4e6
         fit_by_expiry[T_val] = {
             "svi": svi_params,
             "sabr": sabr_params,
