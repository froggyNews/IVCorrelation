--- conflicted
+++ resolved
@@ -321,7 +321,7 @@
     
     # Get available dates and tickers
     conn = get_conn()
-<<<<<<< HEAD
+
 
     # Get all unique dates and tickers from the database
     date_query = "SELECT DISTINCT asof_date FROM options_quotes ORDER BY asof_date DESC LIMIT 30"
@@ -390,84 +390,7 @@
         pillar_correlations = mean_correlations * noise_factor
         out[int(pillar)] = pillar_correlations.rename(f"iv_atm_beta_{int(pillar)}d")
 
-=======
-    try:
-        # Get all unique dates and tickers from the database
-        date_query = "SELECT DISTINCT asof_date FROM options_quotes ORDER BY asof_date DESC LIMIT 30"
-        date_df = pd.read_sql_query(date_query, conn)
-        
-        ticker_query = """
-        SELECT DISTINCT ticker 
-        FROM options_quotes 
-        WHERE iv IS NOT NULL AND ttm_years IS NOT NULL 
-        ORDER BY ticker
-        """
-        ticker_df = pd.read_sql_query(ticker_query, conn)
-        
-        if date_df.empty or ticker_df.empty:
-            return {}
-            
-        dates = date_df['asof_date'].tolist()[:5]  # Use last 5 dates for correlation
-        all_tickers = ticker_df['ticker'].tolist()
-        
-        # Filter to include benchmark and other tickers
-        if benchmark not in all_tickers:
-            return {}
-            
-        tickers = [t for t in all_tickers if t != benchmark][:10]  # Limit for performance
-        analysis_tickers = [benchmark] + tickers
-        
-        # Compute correlations for each date and aggregate
-        all_correlations = []
-        
-        for asof in dates:
-            try:
-                atm_df, corr_df = compute_atm_corr_pillar_free(
-                    get_smile_slice=get_smile_slice,
-                    tickers=analysis_tickers,
-                    asof=asof,
-                    max_expiries=6,
-                    atm_band=0.05,
-                )
-                
-                if not corr_df.empty and benchmark in corr_df.index:
-                    # Extract correlations with benchmark
-                    corr_series = corr_df.loc[benchmark].drop(benchmark, errors='ignore')
-                    corr_series.name = asof
-                    all_correlations.append(corr_series)
-                    
-            except Exception as e:
-                print(f"Warning: Failed to compute correlations for {asof}: {e}")
-                continue
-        
-        if not all_correlations:
-            return {}
-            
-        # Aggregate correlations across dates (take mean)
-        corr_matrix = pd.concat(all_correlations, axis=1)
-        mean_correlations = corr_matrix.mean(axis=1).dropna()
-        
-        # Convert correlations to "betas" for compatibility with existing interface
-        # Use multiple "pillars" to provide granular results as expected by downstream code
-        out = {}
-        base_pillars = [7, 30, 60, 90] if not pillar_days else list(pillar_days)
-        
-        for pillar in base_pillars:
-            # Add some noise to make each pillar slightly different
-            # This maintains the interface while using pillar-free computation
-            noise_factor = 1.0 + (pillar - 30) * 0.001  # Small variation by pillar
-            pillar_correlations = mean_correlations * noise_factor
-            out[int(pillar)] = pillar_correlations.rename(f"iv_atm_beta_{int(pillar)}d")
-            
-    finally:
-        try:
-            db_path = conn.execute("PRAGMA database_list").fetchone()[2]
-        except Exception:
-            db_path = None
-        if db_path not in (":memory:", "", None):
-            conn.close()
-    
->>>>>>> 524a518d
+
     return out
 
 
