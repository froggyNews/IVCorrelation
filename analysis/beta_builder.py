--- conflicted
+++ resolved
@@ -634,23 +634,15 @@
         for pillar, ser in res.items():
             filename = f"betas_{mode}_{int(pillar)}d_vs_{benchmark}.parquet"
             p = os.path.join(base_path, filename)
-<<<<<<< HEAD
-            ser.sort_index().to_frame(name="beta").to_parquet(p)
-=======
             # Convert Series to DataFrame for parquet compatibility
             df = ser.sort_index().to_frame(name="beta").reset_index().rename(columns={"index": "ticker"})
             df.to_parquet(p, index=False)
->>>>>>> 0609e973
             paths.append(p)
     else:
         filename = f"betas_{mode}_vs_{benchmark}.parquet"
         p = os.path.join(base_path, filename)
-<<<<<<< HEAD
-        res.sort_index().to_frame(name="beta").to_parquet(p)
-=======
         # Convert Series to DataFrame for parquet compatibility
         df = res.sort_index().to_frame(name="beta").reset_index().rename(columns={"index": "ticker"})
         df.to_parquet(p, index=False)
->>>>>>> 0609e973
         paths.append(p)
     return paths