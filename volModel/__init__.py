"""
Volatility Model module for CleanIV_Correlation project.

This module contains volatility model implementations including SABR, SVI,
polynomial fits, and term-structure utilities.
"""

<<<<<<< HEAD
from .sviFit import fit_svi_slice, svi_smile_iv
from .sabrFit import fit_sabr_slice, sabr_smile_iv
from .polyFit import fit_poly, fit_tps_slice, tps_smile_iv
from .termFit import fit_term_structure, term_structure_iv

__all__ = [
    "fit_svi_slice",
    "svi_smile_iv",
    "fit_sabr_slice",
    "sabr_smile_iv",
    "fit_poly",
    "fit_tps_slice",
    "tps_smile_iv",
=======
from .termFit import fit_term_structure, term_structure_iv

__all__ = [
>>>>>>> 1e491b33
    "fit_term_structure",
    "term_structure_iv",
]<|MERGE_RESOLUTION|>--- conflicted
+++ resolved
@@ -5,7 +5,6 @@
 polynomial fits, and term-structure utilities.
 """
 
-<<<<<<< HEAD
 from .sviFit import fit_svi_slice, svi_smile_iv
 from .sabrFit import fit_sabr_slice, sabr_smile_iv
 from .polyFit import fit_poly, fit_tps_slice, tps_smile_iv
@@ -19,11 +18,7 @@
     "fit_poly",
     "fit_tps_slice",
     "tps_smile_iv",
-=======
-from .termFit import fit_term_structure, term_structure_iv
 
-__all__ = [
->>>>>>> 1e491b33
     "fit_term_structure",
     "term_structure_iv",
 ]