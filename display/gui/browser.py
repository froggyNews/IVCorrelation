--- conflicted
+++ resolved
@@ -26,6 +26,7 @@
 from display.gui.gui_plot_manager import PlotManager
 from display.gui.spillover_gui import launch_spillover, SpilloverFrame
 from display.gui.model_params_gui import ModelParamsFrame
+
 
 
 class BrowserApp(tk.Tk):
@@ -192,7 +193,7 @@
         threading.Thread(target=worker, daemon=True).start()
 
     def _refresh_plot(self):
-<<<<<<< HEAD
+        settings = self.inputs.get_settings()
         settings = dict(
             plot_type=self.inputs.get_plot_type(),
             target=self.inputs.get_target(),
@@ -208,9 +209,6 @@
             pillars=self.inputs.get_pillars(),
             max_expiries=self.inputs.get_max_exp(),
         )
-=======
-        settings = self.inputs.get_settings()
->>>>>>> 4e924769
         if not settings["target"] or not settings["asof"]:
             self.status.config(text="Enter target and date to plot")
             return
