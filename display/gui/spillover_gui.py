--- conflicted
+++ resolved
@@ -12,20 +12,13 @@
 from analysis.spillover.vol_spillover import run_spillover
 
 
-<<<<<<< HEAD
 class SpilloverFrame(ttk.Frame):
     """Frame providing a simple interface for spillover analysis."""
 
     def __init__(self, master):
         super().__init__(master)
         self.pack(fill=tk.BOTH, expand=True)
-=======
-class SpilloverPanel(ttk.Frame):
-    """Panel containing spillover analysis controls and plots."""
 
-    def __init__(self, master: tk.Widget):
-        super().__init__(master)
->>>>>>> 11ea3ba9
 
         ctrl = ttk.Frame(self)
         ctrl.pack(side=tk.TOP, fill=tk.X, padx=5, pady=5)
@@ -137,15 +130,7 @@
         self.canvas.draw()
 
 
-<<<<<<< HEAD
-def launch_spillover(master=None):
-    """Launch spillover window as a child of ``master``."""
-    win = tk.Toplevel(master) if master else tk.Tk()
-    win.title("IV Spillover Explorer")
-    win.geometry("900x700")
-    SpilloverFrame(win)
-    return win
-=======
+
 class SpilloverApp(tk.Tk):
     """Standalone application wrapper for :class:`SpilloverPanel`."""
 
@@ -155,7 +140,7 @@
         self.geometry("900x700")
         panel = SpilloverPanel(self)
         panel.pack(fill=tk.BOTH, expand=True)
->>>>>>> 11ea3ba9
+
 
 
 if __name__ == "__main__":
