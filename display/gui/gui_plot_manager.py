# display/gui/gui_plot_manager.py
from __future__ import annotations
import sys
from pathlib import Path
import numpy as np
import pandas as pd
from matplotlib.animation import FuncAnimation
import matplotlib.pyplot as plt

# --- Ensure project root on path so local packages resolve first ---
ROOT = Path(__file__).resolve().parents[2]
if str(ROOT) not in sys.path:
    sys.path.insert(0, str(ROOT))

# Plot helpers
from display.plotting.correlation_detail_plot import (
    compute_and_plot_correlation,   # draws the corr heatmap
)
from display.plotting.smile_plot import fit_and_plot_smile
from display.plotting.term_plot import (
    plot_atm_term_structure,
    plot_synthetic_etf_term_structure,
)
from display.plotting.weights_plot import plot_weights

# Surfaces & synthetic construction
from analysis.syntheticETFBuilder import build_surface_grids, combine_surfaces

# Data/analysis utilities
from analysis.analysis_pipeline import get_smile_slice, prepare_smile_data, prepare_term_data

from analysis.model_params_logger import append_params
from analysis.pillars import _fit_smile_get_atm
from volModel.sviFit import fit_svi_slice
from volModel.sabrFit import fit_sabr_slice
from volModel.polyFit import fit_tps_slice
from analysis.confidence_bands import (
    svi_confidence_bands,
    sabr_confidence_bands,
    tps_confidence_bands,
<<<<<<< HEAD
    Bands,
=======
>>>>>>> aa9a3460
)

DEFAULT_ATM_BAND = 0.05
DEFAULT_WEIGHT_METHOD = "corr"
DEFAULT_FEATURE_MODE = "iv_atm"


# ---------------------------------------------------------------------------
# Small local helpers
# ---------------------------------------------------------------------------
def _cols_to_days(cols) -> np.ndarray:
    out = []
    for c in cols:
        try:
            out.append(int(float(c)))
        except Exception:
            s = "".join(ch for ch in str(c) if ch.isdigit() or ch in ".-")
            out.append(int(float(s)) if s else 0)
    return np.array(out, dtype=int)


def _nearest_tenor_idx(tenor_days, target_days: float) -> int:
    arr = np.array(list(tenor_days), dtype=float)
    return int(np.argmin(np.abs(arr - float(target_days))))


def _mny_from_index_labels(idx) -> np.ndarray:
    out = []
    for label in idx:
        s = str(label)
        if "-" in s:
            try:
                a, b = s.split("-", 1)
                out.append((float(a) + float(b)) / 2.0)
                continue
            except Exception:
                pass
        try:
            out.append(float(s))
        except Exception:
            num = "".join(ch for ch in s if ch.isdigit() or ch == ".")
            out.append(float(num) if num else np.nan)
    return np.array(out, dtype=float)


# ---------------------------------------------------------------------------
# Plot Manager
# ---------------------------------------------------------------------------
class PlotManager:
    def __init__(self):
        # get_smile_slice is rebound per-plot to respect max_expiries
        self.get_smile_slice = get_smile_slice

        # caches
        self.last_corr_df: pd.DataFrame | None = None
        self.last_atm_df: pd.DataFrame | None = None
        self.last_corr_meta: dict = {}

        # ui state
        self._current_max_expiries = None
        self.canvas = None
        self._cid_click = None
        self._current_plot_type = None

        # smile click-through state (for fast re-render without re-query)
        self._smile_ctx = None  # dict storing arrays + current index + overlay bits

        # animation state
        self._animation: FuncAnimation | None = None
        self._animation_paused = False
        self._animation_speed = 120  # ms between frames

        # preserve last settings for weight computation context
        self.last_settings: dict = {}
        # store latest fit parameters for UI parameter tab
        self.last_fit_info: dict | None = None

        # cache for surface grids: key is (tickers tuple, max_expiries)
        self._surface_cache: dict[tuple[tuple[str, ...], int], dict] = {}

    # -------------------- canvas wiring --------------------
    def attach_canvas(self, canvas):
        self.canvas = canvas
        if self._cid_click is not None:
            try:
                self.canvas.mpl_disconnect(self._cid_click)
            except Exception:
                pass
        self._cid_click = self.canvas.mpl_connect("button_press_event", self._on_click)

    def _clear_correlation_colorbar(self, ax: plt.Axes):
        """Remove any existing correlation colorbar to prevent it from
        appearing on non-correlation plots. Keeps axes geometry consistent
        with tests that assert position stability.
        """
        try:
            if hasattr(ax.figure, "_correlation_colorbar"):
                cbar = getattr(ax.figure, "_correlation_colorbar")
                try:
                    cbar.remove()
                except Exception:
                    pass
                delattr(ax.figure, "_correlation_colorbar")
                if hasattr(ax.figure, "_orig_position"):
                    ax.set_position(ax.figure._orig_position)
                if hasattr(ax.figure, "_orig_subplotpars"):
                    l, r, b, t = ax.figure._orig_subplotpars
                    ax.figure.subplots_adjust(left=l, right=r, bottom=b, top=t)
        except Exception:
            pass

    def invalidate_surface_cache(self):
        """Clear any cached surface grids."""
        self._surface_cache.clear()

    def _get_surface_grids(self, tickers, max_expiries):
        """Return surface grids for ``tickers`` using cache if available."""
        key = (tuple(sorted(set(tickers))), int(max_expiries))
        if key not in self._surface_cache:
            try:
                grids = build_surface_grids(
                    tickers=list(key[0]),
                    tenors=None,
                    mny_bins=None,
                    use_atm_only=False,
                    max_expiries=key[1],
                )
                self._surface_cache[key] = grids if grids is not None else {}
            except Exception:
                self._surface_cache[key] = {}
        return self._surface_cache.get(key, {})

    # -------------------- main entry --------------------
    def plot(self, ax: plt.Axes, settings: dict):
        plot_type = settings["plot_type"]
        target = settings["target"]
        asof = settings["asof"]
        model = settings["model"]
        T_days = settings["T_days"]
        ci = settings["ci"]
        x_units = settings["x_units"]
        atm_band = settings.get("atm_band", DEFAULT_ATM_BAND)
        weight_method = settings.get("weight_method", DEFAULT_WEIGHT_METHOD)
        feature_mode = settings.get("feature_mode", DEFAULT_FEATURE_MODE)
        # backward compatibility: allow legacy weight_mode field
        legacy = settings.get("weight_mode")
        if legacy and not settings.get("weight_method"):
            if legacy == "oi":
                weight_method, feature_mode = "oi", DEFAULT_FEATURE_MODE
            elif "_" in legacy:
                weight_method, feature_mode = legacy.split("_", 1)
            else:
                weight_method, feature_mode = legacy, DEFAULT_FEATURE_MODE
        weight_mode = (
            "oi" if weight_method == "oi" else f"{weight_method}_{feature_mode}"
        )
        overlay_synth = settings.get("overlay_synth", False)
        overlay_peers = settings.get("overlay_peers", False)
        peers = settings["peers"]
        pillars = settings["pillars"]
        max_expiries = settings.get("max_expiries", 6)

        # invalidate surface cache if tickers or max_expiries changed
        prev = getattr(self, "last_settings", {}) or {}
        prev_tickers = set([prev.get("target", "")] + prev.get("peers", []))
        curr_tickers = set([target] + peers)
        if prev_tickers != curr_tickers or prev.get("max_expiries") != max_expiries:
            self.invalidate_surface_cache()

        # reset last-fit info before plotting
        self.last_fit_info = None

        # remember for other helpers
        self._current_plot_type = plot_type
        self._current_max_expiries = max_expiries
        self.last_settings = settings

        # create a bounded get_smile_slice with current max_expiries
        def bounded_get_smile_slice(ticker, asof_date=None, T_target_years=None, call_put=None, nearest_by="T"):
            return get_smile_slice(
                ticker, asof_date, T_target_years, call_put, nearest_by, max_expiries=self._current_max_expiries
            )

        self.get_smile_slice = bounded_get_smile_slice

        ax.clear()

        # --- Smile: click-through (preload all expiries for date) ---
        if plot_type.startswith("Smile"):
            self._clear_correlation_colorbar(ax)

            weights = None
            if peers:
                weights = self._weights_from_ui_or_matrix(
                    target, peers, weight_mode, asof=asof, pillars=self.last_corr_meta.get("pillars") if self.last_corr_meta else None
                )

            data = prepare_smile_data(
                target=target,
                asof=asof,
                T_days=T_days,
                model=model,
                ci=ci,
                overlay_synth=overlay_synth,
                peers=peers,
                weights=weights.to_dict() if weights is not None else None,
                overlay_peers=overlay_peers,
                max_expiries=max_expiries,
            )
            if not data:
                ax.set_title("No data")
                return

            fit_map = data.get("fit_by_expiry", {})
            self._smile_ctx = {
                "ax": ax,
                "T_arr": data["T_arr"],
                "K_arr": data["K_arr"],
                "sigma_arr": data["sigma_arr"],
                "S_arr": data["S_arr"],
                "Ts": data["Ts"],
                "idx": data["idx0"],
                "settings": settings,
                "weights": weights,
                "tgt_surface": data.get("tgt_surface"),
                "syn_surface": data.get("syn_surface"),
                "peer_slices": data.get("peer_slices", {}),
                "expiry_arr": data.get("expiry_arr"),
                "fit_by_expiry": fit_map,
            }
            self.last_fit_info = {
                "ticker": target,
                "asof": asof,
                "fit_by_expiry": fit_map,
            }
            self._render_smile_at_index()
            return

        # --- Term: needs all expiries for this day ---
        elif plot_type.startswith("Term"):
            self._clear_correlation_colorbar(ax)

            weights = None
            if peers:
                weights = self._weights_from_ui_or_matrix(
                    target,
                    peers,
                    weight_mode,
                    asof=asof,
                    pillars=self.last_corr_meta.get("pillars") if self.last_corr_meta else None,
                )

            data = prepare_term_data(
                target=target,
                asof=asof,
                ci=ci,
                overlay_synth=overlay_synth,
                peers=peers,
                weights=weights.to_dict() if weights is not None else None,
                atm_band=atm_band,
                max_expiries=max_expiries,
            )

            atm_curve = data.get("atm_curve") if data else None
            if atm_curve is None or atm_curve.empty:
                ax.set_title("No data")
                return
            self._plot_term(
                ax,
                data,
                target,
                asof,
                x_units,
                ci,
            )
            return

        # --- Corr Matrix ---
        elif plot_type.startswith("Corr Matrix"):
            self._plot_corr_matrix(ax, target, peers, asof, pillars, weight_mode, atm_band)
            return

        # --- Synthetic Surface ---
        elif plot_type.startswith("Synthetic Surface"):
            self._clear_correlation_colorbar(ax)
            self._plot_synth_surface(ax, target, peers, asof, T_days, weight_mode)
            return

        # --- ETF Weights only ---
        elif plot_type.startswith("ETF Weights"):
            self._clear_correlation_colorbar(ax)
            if not peers:
                ax.text(0.5, 0.5, "No peers", ha="center", va="center")
                return
            weights = self._weights_from_ui_or_matrix(target, peers, weight_mode, asof=asof, pillars=pillars)
            if weights is None or weights.empty:
                ax.text(0.5, 0.5, "No weights", ha="center", va="center")
                return
            plot_weights(ax, weights)
            return

        else:
            ax.text(0.5, 0.5, f"Unknown plot: {plot_type}", ha="center", va="center")

    def plot_animated(self, ax: plt.Axes, settings: dict) -> bool:
        """Try to create an animated plot. Returns True if successful, False otherwise."""
        plot_type = settings["plot_type"]
        
        # Stop any existing animation first
        self.stop_animation()
        
        try:
            if plot_type == "smile":
                return self._create_animated_smile(ax, settings)
            elif plot_type == "surface":
                return self._create_animated_surface(ax, settings)
            else:
                return False  # Animation not supported for this plot type
        except Exception as e:
            print(f"Warning: Animation creation failed: {e}")
            return False

    # -------------------- event handlers --------------------
    def _on_click(self, event):
        if not self.is_smile_active() or event.inaxes is None:
            return
        if event.inaxes is not self._smile_ctx["ax"]:
            return

        if event.button == 1:
            self.next_expiry()
        elif event.button in (3, 2):
            self.prev_expiry()

    # -------------------- weights --------------------
    def _weights_from_ui_or_matrix(self, target: str, peers: list[str], weight_mode: str, asof=None, pillars=None):
        """
        Single source of truth for peer weights.

        Tries multiple `compute_unified_weights` signatures for backward compat:
        (target, peers, mode=..., asof=..., pillars_days=...)
        (target, peers, mode=..., asof=..., pillar_days=...)
        (target, peers, weight_mode=..., asof=..., pillar_days=...)
        positional: (target, peers, mode, asof, pillar_days)

        Fallbacks to corr-matrix-derived weights (if cached meta matches) then equal weights.
        """
        import numpy as np
        import pandas as pd
        from analysis.correlation_utils import corr_weights

        target = (target or "").upper()
        peers = [p.upper() for p in (peers or [])]
        pillars = pillars or [7, 30, 60, 90, 180, 365]
        settings = getattr(self, "last_settings", {})

        # 1) Unified weights with signature shims
        try:
            from analysis.unified_weights import compute_unified_weights

            def _normalize(w: pd.Series) -> pd.Series | None:
                if w is None or w.empty:
                    return None
                w = w.dropna().astype(float)
                w = w[w.index.isin(peers)]
                if w.empty or not np.isfinite(w.to_numpy(dtype=float)).any():
                    return None
                s = float(w.sum())
                if s <= 0 or not np.isfinite(s):
                    return None
                return (w / s).reindex(peers).fillna(0.0).astype(float)

            attempts = (
                lambda: compute_unified_weights(target=target, peers=peers, mode=weight_mode, asof=asof, pillars_days=pillars),
                lambda: compute_unified_weights(target=target, peers=peers, mode=weight_mode, asof=asof, pillar_days=pillars),
                lambda: compute_unified_weights(target=target, peers=peers, weight_mode=weight_mode, asof=asof, pillar_days=pillars),
                lambda: compute_unified_weights(target, peers, weight_mode, asof, pillars),
            )
            for fn in attempts:
                try:
                    uw = fn()
                    nw = _normalize(uw)
                    if nw is not None:
                        return nw
                except TypeError:
                    # wrong signature for this branch; try the next attempt
                    continue
        except Exception as e:
            print(f"Unified weight computation failed: {e}")

        # 2) Correlation-matrix derived (only if cached meta matches exactly)
        try:
            if (
                isinstance(self.last_corr_df, pd.DataFrame)
                and not self.last_corr_df.empty
                and self.last_corr_meta.get("weight_mode") == weight_mode
                and self.last_corr_meta.get("clip_negative") == settings.get("clip_negative", True)
                and self.last_corr_meta.get("weight_power") == settings.get("weight_power", 1.0)
                and self.last_corr_meta.get("pillars", []) == list(pillars)
                and self.last_corr_meta.get("asof") == asof
                and set(self.last_corr_meta.get("tickers", [])) >= set([target] + peers)
            ):
                w = corr_weights(
                    self.last_corr_df,
                    target,
                    peers,
                    clip_negative=settings.get("clip_negative", True),
                    power=settings.get("weight_power", 1.0),
                )
                if w is not None and not w.empty and np.isfinite(w.to_numpy(dtype=float)).any():
                    w = w.dropna().astype(float)
                    w = w[w.index.isin(peers)]
                    s = float(w.sum())
                    if s > 0 and np.isfinite(s):
                        return (w / s).reindex(peers).fillna(0.0).astype(float)
        except Exception:
            pass

        # 3) Equal weights fallback
        eq = 1.0 / max(len(peers), 1)
        return pd.Series(eq, index=peers, dtype=float)

    # -------------------- specific plotters --------------------
    def _plot_smile(self, ax, df, target, asof, model, T_days, ci, overlay_synth, peers, weight_mode):
        dfe = df.copy()
        S = float(dfe["S"].median())
        K = dfe["K"].to_numpy(float)
        IV = dfe["sigma"].to_numpy(float)
        T_used = float(dfe["T"].median())

        m_grid = np.linspace(0.7, 1.3, 121)
        K_grid = m_grid * S
        svi_params = fit_svi_slice(S, K, T_used, IV)
        sabr_params = fit_sabr_slice(S, K, T_used, IV)
        tps_params = fit_tps_slice(S, K, T_used, IV)
        fit_params = {"svi": svi_params, "sabr": sabr_params, "tps": tps_params}.get(model, {})
        bands = None
        if ci and ci > 0:
            if model == "svi":
                bands = svi_confidence_bands(S, K, T_used, IV, K_grid, level=float(ci))
            elif model == "sabr":
                bands = sabr_confidence_bands(S, K, T_used, IV, K_grid, level=float(ci))
            else:
                bands = tps_confidence_bands(S, K, T_used, IV, K_grid, level=float(ci))

        info = fit_and_plot_smile(
            ax,
            S=S,
            K=K,
            T=T_used,
            iv=IV,
            model=model,
            params=fit_params,
            bands=bands,
            moneyness_grid=(0.7, 1.3, 121),
            show_points=True,
            enable_toggles=True,  # clickable legend toggles for all models
        )
        title = f"{target}  {asof}  T≈{T_used:.3f}y  RMSE={info['rmse']:.4f}"

        # compute and log parameters for both SVI, SABR and sensitivities
        try:
            expiry_dt = None
            if "expiry" in dfe.columns and not dfe["expiry"].empty:
                expiry_dt = dfe["expiry"].iloc[0]

            dfe2 = dfe.copy()
            dfe2["moneyness"] = dfe2["K"].astype(float) / float(S)
            sens = _fit_smile_get_atm(dfe2, model="auto")
            sens_params = {k: sens[k] for k in ("atm_vol", "skew", "curv") if k in sens}

            append_params(
                asof_date=asof,
                ticker=target,
                expiry=str(expiry_dt) if expiry_dt is not None else None,
                model="svi",
                params=svi_params,
                meta={"rmse": svi_params.get("rmse")},
            )
            append_params(
                asof_date=asof,
                ticker=target,
                expiry=str(expiry_dt) if expiry_dt is not None else None,
                model="sabr",
                params=sabr_params,
                meta={"rmse": sabr_params.get("rmse")},
            )
            append_params(
                asof_date=asof,
                ticker=target,
                expiry=str(expiry_dt) if expiry_dt is not None else None,
                model="tps",
                params=tps_params,
                meta={"rmse": tps_params.get("rmse")},
            )
            append_params(
                asof_date=asof,
                ticker=target,
                expiry=str(expiry_dt) if expiry_dt is not None else None,
                model="sens",
                params=sens_params,
            )

            fit_map = {
                float(T_used): {
                    "expiry": str(expiry_dt.date()) if expiry_dt is not None else None,
                    "svi": svi_params,
                    "sabr": sabr_params,
                    "tps": tps_params,
                    "sens": sens_params,
                }
            }
            self.last_fit_info = {
                "ticker": target,
                "asof": asof,
                "fit_by_expiry": fit_map,
            }
        except Exception:
            self.last_fit_info = None

        if overlay_synth and peers:
            try:
                w = self._weights_from_ui_or_matrix(
                    target, peers, weight_mode, asof=asof, pillars=self.last_corr_meta.get("pillars") if self.last_corr_meta else None
                )
                tickers = list({target, *peers})
                surfaces = build_surface_grids(
                    tickers=tickers, use_atm_only=False, max_expiries=self._current_max_expiries
                )

                if target in surfaces and asof in surfaces[target]:
                    peer_surfaces = {t: surfaces[t] for t in peers if t in surfaces}
                    synth_by_date = combine_surfaces(peer_surfaces, w.to_dict())
                    if asof in synth_by_date:
                        tgt_grid = surfaces[target][asof]
                        syn_grid = synth_by_date[asof]

                        tgt_cols = _cols_to_days(tgt_grid.columns)
                        syn_cols = _cols_to_days(syn_grid.columns)
                        i_tgt = _nearest_tenor_idx(tgt_cols, T_days)
                        i_syn = _nearest_tenor_idx(syn_cols, T_days)
                        col_syn = syn_grid.columns[i_syn]

                        x_mny = _mny_from_index_labels(tgt_grid.index)
                        y_syn = syn_grid[col_syn].astype(float).to_numpy()
                        
                        # Improved grid alignment for synthetic smile
                        if not tgt_grid.index.equals(syn_grid.index):
                            try:
                                # Try interpolation-based alignment
                                syn_mny = _mny_from_index_labels(syn_grid.index)
                                syn_iv = syn_grid[col_syn].astype(float).to_numpy()
                                
                                # Filter valid data
                                syn_valid = np.isfinite(syn_mny) & np.isfinite(syn_iv)
                                tgt_valid = np.isfinite(x_mny)
                                
                                if np.sum(syn_valid) >= 2 and np.sum(tgt_valid) >= 2:
                                    from scipy.interpolate import interp1d
                                    syn_mny_clean = syn_mny[syn_valid]
                                    syn_iv_clean = syn_iv[syn_valid]
                                    tgt_mny_clean = x_mny[tgt_valid]
                                    
                                    # Interpolate within range
                                    min_syn = np.min(syn_mny_clean)
                                    max_syn = np.max(syn_mny_clean)
                                    interp_mask = (tgt_mny_clean >= min_syn) & (tgt_mny_clean <= max_syn)
                                    
                                    if np.sum(interp_mask) >= 2:
                                        tgt_mny_interp = tgt_mny_clean[interp_mask]
                                        f_interp = interp1d(syn_mny_clean, syn_iv_clean, 
                                                          kind='linear', bounds_error=False, fill_value=np.nan)
                                        syn_iv_interp = f_interp(tgt_mny_interp)
                                        x_mny = tgt_mny_interp
                                        y_syn = syn_iv_interp
                                        
                            except (ImportError, Exception):
                                # Fallback to intersection-based alignment
                                common = tgt_grid.index.intersection(syn_grid.index)
                                if len(common) >= 3:
                                    x_mny = _mny_from_index_labels(common)
                                    y_syn = syn_grid.loc[common, col_syn].astype(float).to_numpy()

                        # Filter final valid data before plotting
                        final_valid = np.isfinite(x_mny) & np.isfinite(y_syn)
                        if np.sum(final_valid) >= 2:
                            ax.plot(
                                x_mny[final_valid], y_syn[final_valid], "--", linewidth=1.6, alpha=0.95, label="Synthetic smile (corr-matrix)"
                            )
                        ax.legend(loc="best", fontsize=8)
            except Exception:
                pass

        ax.set_title(title)

    def _plot_synth_surface(self, ax, target, peers, asof, T_days, weight_mode):
        peers = [p for p in peers if p]
        if not peers:
            ax.text(0.5, 0.5, "Provide peers to build synthetic surface", ha="center", va="center")
            return

        w = self._weights_from_ui_or_matrix(
            target, peers, weight_mode, asof=asof, pillars=self.last_corr_meta.get("pillars") if self.last_corr_meta else None
        )

        try:
            tickers = list({target, *peers})
            surfaces = self._get_surface_grids(tickers, self._current_max_expiries)

            if target not in surfaces or asof not in surfaces[target]:
                ax.text(0.5, 0.5, "No target surface for date", ha="center", va="center")
                ax.set_title(f"Synthetic Surface - {target} vs peers")
                return

            peer_surfaces = {t: surfaces[t] for t in peers if t in surfaces}
            synth_by_date = combine_surfaces(peer_surfaces, w.to_dict())
            if asof not in synth_by_date:
                ax.text(0.5, 0.5, "No synthetic surface for date", ha="center", va="center")
                ax.set_title(f"Synthetic Surface - {target} vs peers")
                return

            tgt_grid = surfaces[target][asof]
            syn_grid = synth_by_date[asof]
            tgt_cols_days = _cols_to_days(tgt_grid.columns)
            syn_cols_days = _cols_to_days(syn_grid.columns)
            i_tgt = _nearest_tenor_idx(tgt_cols_days, T_days)
            i_syn = _nearest_tenor_idx(syn_cols_days, T_days)
            col_tgt = tgt_grid.columns[i_tgt]
            col_syn = syn_grid.columns[i_syn]

            x_mny = _mny_from_index_labels(tgt_grid.index)
            y_tgt = tgt_grid[col_tgt].astype(float).to_numpy()
            y_syn = syn_grid[col_syn].astype(float).to_numpy()

            # Improved grid alignment for target vs synthetic comparison
            if not tgt_grid.index.equals(syn_grid.index):
                try:
                    # Try interpolation-based alignment
                    tgt_mny = _mny_from_index_labels(tgt_grid.index)
                    syn_mny = _mny_from_index_labels(syn_grid.index)
                    
                    # Filter valid data
                    tgt_valid = np.isfinite(tgt_mny) & np.isfinite(y_tgt)
                    syn_valid = np.isfinite(syn_mny) & np.isfinite(y_syn)
                    
                    if np.sum(tgt_valid) >= 2 and np.sum(syn_valid) >= 2:
                        from scipy.interpolate import interp1d
                        tgt_mny_clean = tgt_mny[tgt_valid]
                        tgt_iv_clean = y_tgt[tgt_valid]
                        syn_mny_clean = syn_mny[syn_valid]
                        syn_iv_clean = y_syn[syn_valid]
                        
                        # Find common moneyness range
                        min_common = max(np.min(tgt_mny_clean), np.min(syn_mny_clean))
                        max_common = min(np.max(tgt_mny_clean), np.max(syn_mny_clean))
                        
                        if max_common > min_common:
                            # Create common grid
                            common_grid = np.linspace(min_common, max_common, 50)
                            
                            # Interpolate both curves onto common grid
                            f_tgt = interp1d(tgt_mny_clean, tgt_iv_clean, 
                                           kind='linear', bounds_error=False, fill_value=np.nan)
                            f_syn = interp1d(syn_mny_clean, syn_iv_clean, 
                                           kind='linear', bounds_error=False, fill_value=np.nan)
                            
                            y_tgt_interp = f_tgt(common_grid)
                            y_syn_interp = f_syn(common_grid)
                            
                            # Use interpolated values
                            x_mny = common_grid
                            y_tgt = y_tgt_interp
                            y_syn = y_syn_interp
                            
                except (ImportError, Exception):
                    # Fallback to intersection-based alignment
                    common = tgt_grid.index.intersection(syn_grid.index)
                    if len(common) >= 3:
                        x_mny = _mny_from_index_labels(common)
                        y_tgt = tgt_grid.loc[common, col_tgt].astype(float).to_numpy()
                        y_syn = syn_grid.loc[common, col_syn].astype(float).to_numpy()

            # Filter final valid data before plotting
            final_valid = np.isfinite(x_mny) & np.isfinite(y_tgt) & np.isfinite(y_syn)
            if np.sum(final_valid) >= 2:
                ax.plot(x_mny[final_valid], y_tgt[final_valid], "-", linewidth=1.8, label=f"{target} smile @ ~{int(T_days)}d")
                ax.plot(x_mny[final_valid], y_syn[final_valid], "--", linewidth=1.8, label="Synthetic (corr-matrix)")
            else:
                ax.text(0.5, 0.5, "Insufficient valid data for comparison", ha="center", va="center")
            ax.set_xlabel("Moneyness (K/S)")
            ax.set_ylabel("Implied Vol")
            ax.set_title(f"Synthetic Construction vs {target} | asof={asof} | ~{int(T_days)}d")
            ax.legend(loc="best", fontsize=9)
        except Exception:
            ax.text(0.5, 0.5, "Synthetic surface plotting failed", ha="center", va="center")
            ax.set_title(f"Synthetic Surface - {target} vs peers")

    # -------------------- smile click-through renderer --------------------
    def _render_smile_at_index(self):
        if not self._smile_ctx:
            return
        ax = self._smile_ctx["ax"]
        T_arr = self._smile_ctx["T_arr"]
        K_arr = self._smile_ctx["K_arr"]
        sigma_arr = self._smile_ctx["sigma_arr"]
        S_arr = self._smile_ctx["S_arr"]
        Ts = self._smile_ctx["Ts"]
        i = int(np.clip(self._smile_ctx["idx"], 0, len(Ts) - 1))
        self._smile_ctx["idx"] = i

        settings = self._smile_ctx["settings"]
        target = settings["target"]
        asof = settings["asof"]
        model = settings["model"]
        ci = settings["ci"]

        T_sel = float(Ts[i])
        # pick nearest slice to T_sel
        j = int(np.nanargmin(np.abs(T_arr - T_sel)))
        T0 = float(T_arr[j])
        mask = np.isclose(T_arr, T0)
        if not np.any(mask):
            tol = 1e-6
            mask = (T_arr >= T0 - tol) & (T_arr <= T0 + tol)
        if not np.any(mask):
            ax.clear()
            self._clear_correlation_colorbar(ax)
            ax.set_title("No data")
            if self.canvas is not None:
                self.canvas.draw_idle()
            return

        ax.clear()
        self._clear_correlation_colorbar(ax)
        S = float(np.nanmedian(S_arr[mask]))
        K = K_arr[mask]
        IV = sigma_arr[mask]

        fit_map = self._smile_ctx.get("fit_by_expiry", {})
        pre = fit_map.get(T0)
        pre_params = pre.get(model) if isinstance(pre, dict) else None
        if not pre_params:
            if model == "svi":
                pre_params = fit_svi_slice(S, K, T0, IV)
            elif model == "sabr":
                pre_params = fit_sabr_slice(S, K, T0, IV)
            else:
                pre_params = fit_tps_slice(S, K, T0, IV)
        bands = None
        if ci and ci > 0:
            m_grid = np.linspace(0.7, 1.3, 121)
            K_grid = m_grid * S
            if model == "svi":
                bands = svi_confidence_bands(S, K, T0, IV, K_grid, level=float(ci))
            elif model == "sabr":
                bands = sabr_confidence_bands(S, K, T0, IV, K_grid, level=float(ci))
            else:
                bands = tps_confidence_bands(S, K, T0, IV, K_grid, level=float(ci))
        info = fit_and_plot_smile(
            ax,
            S=S,
            K=K,
            T=T0,
            iv=IV,
            model=model,
            params=pre_params,
            bands=bands,
            moneyness_grid=(0.7, 1.3, 121),
            show_points=True,
            label=f"{target} {model.upper()}",
            enable_toggles=True,
        )

        if fit_map:
            self.last_fit_info = {
                "ticker": target,
                "asof": asof,
                "fit_by_expiry": fit_map,
            }

        # overlay: synthetic smile at this T
        syn_surface = self._smile_ctx.get("syn_surface")
        tgt_surface = self._smile_ctx.get("tgt_surface")
        if settings.get("overlay_synth"):
            if syn_surface is None or tgt_surface is None:
                try:
                    weights = self._smile_ctx.get("weights")
                    tickers = [target] + (settings.get("peers") or [])
                    surfaces = self._get_surface_grids(tickers, self._current_max_expiries)
                    if tgt_surface is None and target in surfaces and asof in surfaces[target]:
                        tgt_surface = surfaces[target][asof]
                        self._smile_ctx["tgt_surface"] = tgt_surface
                    if weights is not None:
                        peer_surfaces = {p: surfaces[p] for p in (settings.get("peers") or []) if p in surfaces}
                        synth_by_date = combine_surfaces(peer_surfaces, weights.to_dict())
                        syn_surface = synth_by_date.get(asof)
                        self._smile_ctx["syn_surface"] = syn_surface
                except Exception:
                    syn_surface = None
            if syn_surface is not None:
                try:
                    syn_cols_days = _cols_to_days(syn_surface.columns)
                    jx = _nearest_tenor_idx(syn_cols_days, T0 * 365.25)
                    col_syn = syn_surface.columns[jx]

                    # Extract synthetic surface data
                    syn_mny = _mny_from_index_labels(syn_surface.index)
                    syn_iv = syn_surface[col_syn].astype(float).to_numpy()

                    # Filter out NaN values
                    valid_mask = np.isfinite(syn_mny) & np.isfinite(syn_iv)
                    if np.sum(valid_mask) >= 2:
                        syn_mny_clean = syn_mny[valid_mask]
                        syn_iv_clean = syn_iv[valid_mask]

                        # If we have target surface, try to align grids
                        if tgt_surface is not None:
                            tgt_mny = _mny_from_index_labels(tgt_surface.index)
                            tgt_valid = np.isfinite(tgt_mny)

                            if np.sum(tgt_valid) >= 2:
                                tgt_mny_clean = tgt_mny[tgt_valid]

                                # Interpolate synthetic IV onto target moneyness grid
                                try:
                                    from scipy.interpolate import interp1d
                                    if len(syn_mny_clean) >= 2 and len(tgt_mny_clean) >= 2:
                                        # Only interpolate within the range of synthetic data
                                        min_syn_mny = np.min(syn_mny_clean)
                                        max_syn_mny = np.max(syn_mny_clean)

                                        # Filter target grid to interpolation range
                                        interp_mask = (tgt_mny_clean >= min_syn_mny) & (tgt_mny_clean <= max_syn_mny)
                                        if np.sum(interp_mask) >= 2:
                                            tgt_mny_interp = tgt_mny_clean[interp_mask]

                                            # Create interpolator and interpolate
                                            f_interp = interp1d(
                                                syn_mny_clean,
                                                syn_iv_clean,
                                                kind="linear",
                                                bounds_error=False,
                                                fill_value=np.nan,
                                            )
                                            syn_iv_interp = f_interp(tgt_mny_interp)

                                            # Use interpolated values
                                            x_mny = tgt_mny_interp
                                            y_syn = syn_iv_interp
                                        else:
                                            x_mny = syn_mny_clean
                                            y_syn = syn_iv_clean
                                    else:
                                        x_mny = syn_mny_clean
                                        y_syn = syn_iv_clean
                                except ImportError:
                                    # Fallback if scipy not available
                                    x_mny = syn_mny_clean
                                    y_syn = syn_iv_clean
                            else:
                                x_mny = syn_mny_clean
                                y_syn = syn_iv_clean
                        else:
                            x_mny = syn_mny_clean
                            y_syn = syn_iv_clean

                        # Plot the synthetic smile with proper alignment
                        final_valid = np.isfinite(x_mny) & np.isfinite(y_syn)
                        if np.sum(final_valid) >= 2:
                            ax.plot(
                                x_mny[final_valid],
                                y_syn[final_valid],
                                linestyle="--",
                                linewidth=1.5,
                                alpha=0.9,
                                label="Synthetic smile (corr-matrix)",
                            )
                except Exception as e:
                    print(f"Warning: Failed to plot synthetic smile overlay: {e}")
                    # Fallback to simple approach
                    try:
                        x_mny = _mny_from_index_labels(syn_surface.index)
                        y_syn = syn_surface[col_syn].astype(float).to_numpy()
                        valid = np.isfinite(x_mny) & np.isfinite(y_syn)
                        if np.sum(valid) >= 2:
                            ax.plot(
                                x_mny[valid],
                                y_syn[valid],
                                linestyle="--",
                                linewidth=1.5,
                                alpha=0.9,
                                label="Synthetic smile (corr-matrix)",
                            )
                    except Exception:
                        pass

        peer_slices = self._smile_ctx.get("peer_slices") or {}
        if settings.get("overlay_peers") and peer_slices:
            for p, d in peer_slices.items():
                T_p = d["T_arr"]
                K_p = d["K_arr"]
                sigma_p = d["sigma_arr"]
                S_p = d["S_arr"]
                if T_p.size == 0:
                    continue
                jp = int(np.nanargmin(np.abs(T_p - T0)))
                T0p = float(T_p[jp])
                maskp = np.isclose(T_p, T0p)
                if not np.any(maskp):
                    tol = 1e-6
                    maskp = (T_p >= T0p - tol) & (T_p <= T0p + tol)
                if not np.any(maskp):
                    continue
                Sp = float(np.nanmedian(S_p[maskp]))
                Kp = K_p[maskp]
                IVp = sigma_p[maskp]
                if model == "svi":
                    p_params = fit_svi_slice(Sp, Kp, T0p, IVp)
                elif model == "sabr":
                    p_params = fit_sabr_slice(Sp, Kp, T0p, IVp)
                else:
                    p_params = fit_tps_slice(Sp, Kp, T0p, IVp)
                fit_and_plot_smile(
                    ax,
                    S=Sp,
                    K=Kp,
                    T=T0p,
                    iv=IVp,
                    model=model,
                    params=p_params,
                    moneyness_grid=(0.7, 1.3, 121),
                    show_points=False,
                    label=p,
                    line_kwargs={"alpha": 0.7},
                )

        # Add legend only if there are labeled artists
        handles, labels = ax.get_legend_handles_labels()
        if handles and labels:
            ax.legend(loc="best", fontsize=8)
        days = int(round(T0 * 365.25))
        ax.set_title(f"{target}  {asof}  T≈{T0:.3f}y (~{days}d)  RMSE={info['rmse']:.4f}\n(Use buttons or click: L=next, R=prev)")
        
        # Ensure canvas and figure are valid before drawing
        if self.canvas is not None and ax.figure is not None:
            self.canvas.draw_idle()

    # -------------------- smile state helpers --------------------
    def is_smile_active(self) -> bool:
        return (
            self._current_plot_type is not None
            and self._current_plot_type.startswith("Smile")
            and self._smile_ctx is not None
        )

    def next_expiry(self):
        if not self.is_smile_active():
            return
        Ts = self._smile_ctx["Ts"]
        self._smile_ctx["idx"] = min(self._smile_ctx["idx"] + 1, len(Ts) - 1)
        self._render_smile_at_index()

    def prev_expiry(self):
        if not self.is_smile_active():
            return
        Ts = self._smile_ctx["Ts"]
        self._smile_ctx["idx"] = max(self._smile_ctx["idx"] - 1, 0)
        self._render_smile_at_index()

    # -------------------- term structure --------------------
    
    def _plot_term(self, ax, data, target, asof, x_units, ci):
        """Plot precomputed ATM term structure and optional synthetic overlay."""
        atm_curve = data.get("atm_curve")
        plot_atm_term_structure(
            ax,
            atm_curve,
            x_units=x_units,
            connect=True,
            smooth=True,
<<<<<<< HEAD
            show_ci=bool(ci and ci > 0 and {"atm_lo", "atm_hi"}.issubset(atm_curve.columns)),
=======
            show_ci=bool(ci and ci > 0 and {"ci_lo", "ci_hi"}.issubset(atm_curve.columns)),
>>>>>>> aa9a3460
        )
        title = f"{target}  {asof}  ATM Term Structure  (N={len(atm_curve)})"

        synth_bands = data.get("synth_bands")
        if synth_bands is not None:
            bands = synth_bands
            if x_units != "days":
                bands = Bands(
                    x=synth_bands.x / 365.25,
                    mean=synth_bands.mean,
                    lo=synth_bands.lo,
                    hi=synth_bands.hi,
                    level=synth_bands.level,
                )
            plot_synthetic_etf_term_structure(ax, bands)
            # restore axis labels overridden by synthetic plot
            ax.set_xlabel("Time to Expiry (days)" if x_units == "days" else "Time to Expiry (years)")
            ax.set_ylabel("Implied Vol (ATM)")
            title += f" - Synthetic Overlay (N={len(synth_bands.x)})"
        ax.set_title(title)


    # -------------------- correlation matrix --------------------
    def _plot_corr_matrix(
        self,
        ax,
        target,
        peers,
        asof,
        pillars,
        weight_mode,  # passed through to compute_and_plot_correlation
        atm_band,
    ):
        tickers = [t for t in [target] + peers if t]
        if not tickers:
            ax.set_title("No tickers")
            return

        settings = getattr(self, "last_settings", {})
        weight_power = settings.get("weight_power", 1.0)
        clip_negative = settings.get("clip_negative", True)

        atm_df, corr_df, _ = compute_and_plot_correlation(
            ax=ax,
            get_smile_slice=self.get_smile_slice,
            tickers=tickers,
            asof=asof,
            atm_band=atm_band,
            show_values=True,
            clip_negative=clip_negative,
            weight_power=weight_power,
            target=target,
            peers=peers,
            max_expiries=self._current_max_expiries or 6,
            weight_mode=weight_mode,
        )

        # cache for other plots
        self.last_corr_df = corr_df
        self.last_atm_df = atm_df
        self.last_corr_meta = {
            "asof": asof,
            "tickers": list(tickers),
            "pillars": list(pillars or []),
            "weight_mode": weight_mode,
            "weight_power": weight_power,
            "clip_negative": clip_negative,
        }

    # -------------------- synthetic ATM helper --------------------
    # -------------------- animation control --------------------
    def has_animation_support(self, plot_type: str) -> bool:
        """Check if animation is supported for the given plot type."""
        return plot_type in ["smile", "surface"]

    def is_animation_active(self) -> bool:
        """Check if an animation is currently active."""
        return self._animation is not None

    def stop_animation(self) -> None:
        """Stop any currently running animation."""
        if self._animation is not None:
            try:
                self._animation.event_source.stop()
                self._animation = None
                self._animation_paused = False
            except Exception as e:
                print(f"Warning: Error stopping animation: {e}")
                self._animation = None
                self._animation_paused = False

    def start_animation(self) -> None:
        """Start or resume animation."""
        if self._animation is not None:
            if self._animation_paused:
                try:
                    self._animation.resume()
                    self._animation_paused = False
                except Exception as e:
                    print(f"Warning: Error resuming animation: {e}")

    def pause_animation(self) -> None:
        """Pause animation."""
        if self._animation is not None and not self._animation_paused:
            try:
                self._animation.pause()
                self._animation_paused = True
            except Exception as e:
                print(f"Warning: Error pausing animation: {e}")

    def set_animation_speed(self, speed_ms: int) -> None:
        """Set animation speed in milliseconds between frames."""
        self._animation_speed = max(50, min(2000, speed_ms))  # Clamp between 50ms and 2000ms
        if self._animation is not None:
            try:
                self._animation.event_source.interval = self._animation_speed
            except Exception as e:
                print(f"Warning: Error setting animation speed: {e}")

    def _create_animated_smile(self, ax: plt.Axes, settings: dict) -> bool:
        target = settings["target"]
        try:
            if self._try_animate_smile_over_dates(ax, settings):
                return True
            return self._try_animate_smile_over_expiries(ax, settings)
        except Exception as e:
            print(f"Error creating animated smile: {e}")
            return False

    def _try_animate_smile_over_dates(self, ax: plt.Axes, settings: dict) -> bool:
        from analysis.analysis_pipeline import available_dates

        target = settings["target"]
        T_days = settings.get("T_days", 30)
        dates = available_dates(target)
        if len(dates) < 2:
            return False
        animation_dates = dates[-10:] if len(dates) > 10 else dates

        k_data, iv_data, valid_dates = [], [], []
        for date in animation_dates:
            df = self.get_smile_slice(target, date, T_target_years=T_days / 365.25)
            if df is None or df.empty:
                continue
            K_arr = pd.to_numeric(df["K"], errors="coerce").to_numpy(float)
            sigma_arr = pd.to_numeric(df["sigma"], errors="coerce").to_numpy(float)
            S_arr = pd.to_numeric(df["S"], errors="coerce").to_numpy(float)
            S = np.nanmedian(S_arr)
            if not np.isfinite(S) or S <= 0:
                continue
            k = K_arr / S
            valid_mask = np.isfinite(k) & np.isfinite(sigma_arr)
            if not np.any(valid_mask):
                continue
            k_clean = k[valid_mask]
            iv_clean = sigma_arr[valid_mask]
            sort_idx = np.argsort(k_clean)
            k_data.append(k_clean[sort_idx])
            iv_data.append(iv_clean[sort_idx])
            valid_dates.append(date)

        if len(valid_dates) < 2:
            return False
        return self._create_smile_animation(ax, k_data, iv_data, valid_dates, f"{target} Smile Over Time")

    def _try_animate_smile_over_expiries(self, ax: plt.Axes, settings: dict) -> bool:
        target = settings["target"]
        asof = settings["asof"]
        df = self.get_smile_slice(target, asof, T_target_years=None)
        if df is None or df.empty:
            return False

        T_arr = pd.to_numeric(df["T"], errors="coerce").to_numpy(float)
        K_arr = pd.to_numeric(df["K"], errors="coerce").to_numpy(float)
        sigma_arr = pd.to_numeric(df["sigma"], errors="coerce").to_numpy(float)
        S_arr = pd.to_numeric(df["S"], errors="coerce").to_numpy(float)

        Ts = np.sort(np.unique(T_arr[np.isfinite(T_arr)]))
        if len(Ts) < 2:
            return False

        k_data, iv_data, valid_expiries = [], [], []
        for T in Ts:
            mask = np.isclose(T_arr, T, atol=1e-6)
            if not np.any(mask):
                continue
            K_T = K_arr[mask]
            sigma_T = sigma_arr[mask]
            S_T = S_arr[mask]
            S = np.nanmedian(S_T)
            if not np.isfinite(S) or S <= 0:
                continue
            k = K_T / S
            valid_mask = np.isfinite(k) & np.isfinite(sigma_T)
            if not np.any(valid_mask):
                continue
            k_clean = k[valid_mask]
            iv_clean = sigma_T[valid_mask]
            sort_idx = np.argsort(k_clean)
            k_data.append(k_clean[sort_idx])
            iv_data.append(iv_clean[sort_idx])
            days = int(round(T * 365.25))
            valid_expiries.append(f"T={T:.3f}y ({days}d)")

        if len(valid_expiries) < 2:
            return False
        return self._create_smile_animation(ax, k_data, iv_data, valid_expiries, f"{target} Smile Over Expiries - {asof}")

    def _create_smile_animation(self, ax: plt.Axes, k_data: list, iv_data: list, labels: list, base_title: str) -> bool:
        all_k = np.concatenate(k_data)
        k_min, k_max = np.nanpercentile(all_k, [5, 95])
        k_grid = np.linspace(k_min, k_max, 50)

        iv_grid_data = []
        for k_points, iv_points in zip(k_data, iv_data):
            if len(k_points) > 1:
                iv_interp = np.interp(k_grid, k_points, iv_points, left=np.nan, right=np.nan)
            else:
                iv_interp = np.full_like(k_grid, np.nan)
            iv_grid_data.append(iv_interp)
        iv_tk = np.array(iv_grid_data)

        ax.clear()
        line, = ax.plot(k_grid, iv_tk[0], label="Smile", lw=2)
        ax.set_xlim(k_grid.min(), k_grid.max())
        iv_min, iv_max = np.nanpercentile(iv_tk, [1, 99])
        iv_range = max(iv_max - iv_min, 1e-6)
        ax.set_ylim(iv_min - 0.1 * iv_range, iv_max + 0.1 * iv_range)
        ax.set_xlabel("Moneyness (K/S)")
        ax.set_ylabel("Implied Volatility")
        ax.legend()
        ax.grid(True, alpha=0.3)

        def update_frame(i):
            line.set_ydata(iv_tk[i])
            ax.set_title(f"{base_title} - {labels[i]}")
            return [line]

        fig = ax.figure
        self._animation = FuncAnimation(fig, update_frame, frames=len(labels), interval=self._animation_speed, blit=True, repeat=True)
        update_frame(0)
        return True

    def _create_animated_surface(self, ax: plt.Axes, settings: dict) -> bool:
        from analysis.analysis_pipeline import available_dates

        target = settings["target"]
        peers = settings.get("peers", [])

        dates = available_dates(target)
        if len(dates) < 2:
            return False
        animation_dates = dates[-8:] if len(dates) > 8 else dates

        surfaces_data = []
        valid_dates = []
        for date in animation_dates:
            try:
                # Build grids (no asof_dates arg to keep compatibility)
                surfaces = build_surface_grids(
                    tickers=[target] + (peers or []),
                    max_expiries=settings.get("max_expiries", 6),
                    use_atm_only=False,
                )
                if target in surfaces and date in surfaces[target]:
                    surface = surfaces[target][date]
                    if not surface.empty:
                        surfaces_data.append(surface)
                        valid_dates.append(date)
            except Exception:
                continue

        if len(valid_dates) < 2:
            return False

        first_surface = surfaces_data[0]
        tau_days = first_surface.columns.values
        k_levels = first_surface.index.values
        tau = np.array([float(t) for t in tau_days])
        k = np.array([float(str(k_str).split('-')[0]) if '-' in str(k_str) else float(k_str) for k_str in k_levels])

        iv_tktau = []
        for surface in surfaces_data:
            aligned = surface.reindex(index=k_levels, columns=tau_days, fill_value=np.nan)
            iv_tktau.append(aligned.values)
        iv_tktau = np.array(iv_tktau)

        ax.clear()
        vmin, vmax = np.nanpercentile(iv_tktau, [1, 99])
        im = ax.imshow(
            iv_tktau[0],
            origin="lower",
            aspect="auto",
            extent=[tau.min(), tau.max(), k.min(), k.max()],
            vmin=vmin,
            vmax=vmax,
            animated=True,
        )
        ax.set_xlabel("Time to Expiry (days)")
        ax.set_ylabel("Moneyness")
        cbar = ax.figure.colorbar(im, ax=ax)
        cbar.set_label("Implied Volatility")

        def update_surface(i):
            im.set_array(iv_tktau[i])
            ax.set_title(f"{target} IV Surface Animation - {valid_dates[i]}")
            return [im]

        fig = ax.figure
        self._animation = FuncAnimation(fig, update_surface, frames=len(valid_dates), interval=self._animation_speed, blit=True, repeat=True)
        update_surface(0)
        return True<|MERGE_RESOLUTION|>--- conflicted
+++ resolved
@@ -38,10 +38,6 @@
     svi_confidence_bands,
     sabr_confidence_bands,
     tps_confidence_bands,
-<<<<<<< HEAD
-    Bands,
-=======
->>>>>>> aa9a3460
 )
 
 DEFAULT_ATM_BAND = 0.05
@@ -1022,11 +1018,9 @@
             x_units=x_units,
             connect=True,
             smooth=True,
-<<<<<<< HEAD
-            show_ci=bool(ci and ci > 0 and {"atm_lo", "atm_hi"}.issubset(atm_curve.columns)),
-=======
+
             show_ci=bool(ci and ci > 0 and {"ci_lo", "ci_hi"}.issubset(atm_curve.columns)),
->>>>>>> aa9a3460
+ 
         )
         title = f"{target}  {asof}  ATM Term Structure  (N={len(atm_curve)})"
 
