--- conflicted
+++ resolved
@@ -136,7 +136,7 @@
             tgt_surface = None
             syn_surface = None
             peer_slices: dict[str, dict] = {}
-<<<<<<< HEAD
+
             if overlay and peers:
                 weights = self._weights_from_ui_or_matrix(
                     target, peers, weight_mode, asof=asof,
@@ -173,33 +173,6 @@
                         "sigma_arr": sigma_p,
                         "S_arr": S_p,
                     }
-=======
-            if peers:
-                if overlay_synth:
-                    weights = self._weights_from_ui_or_matrix(
-                        target, peers, weight_mode, asof=asof,
-                        pillars=self.last_corr_meta.get("pillars") if self.last_corr_meta else None,
-                    )
-                    synth_curve = self._corr_weighted_synth_atm_curve(
-                        asof=asof, peers=peers, weights=weights,
-                        atm_band=ATM_BAND, t_tolerance_days=10.0,
-                    )
-                if overlay_peers:
-                    for p in peers:
-                        df_p = get_smile_slice(p, asof, T_target_years=None, max_expiries=max_expiries)
-                        if df_p is None or df_p.empty:
-                            continue
-                        T_p = pd.to_numeric(df_p["T"], errors="coerce").to_numpy(float)
-                        K_p = pd.to_numeric(df_p["K"], errors="coerce").to_numpy(float)
-                        sigma_p = pd.to_numeric(df_p["sigma"], errors="coerce").to_numpy(float)
-                        S_p = pd.to_numeric(df_p["S"], errors="coerce").to_numpy(float)
-                        peer_slices[p.upper()] = {
-                            "T_arr": T_p,
-                            "K_arr": K_p,
-                            "sigma_arr": sigma_p,
-                            "S_arr": S_p,
-                        }
->>>>>>> a408951c
 
             self._smile_ctx = {
                 "ax": ax,
