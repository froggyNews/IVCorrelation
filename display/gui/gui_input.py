# display/gui/gui_input.py
from __future__ import annotations
import tkinter as tk
from tkinter import ttk, messagebox, simpledialog
from typing import Callable, List
import sys
from pathlib import Path

# Add project root to sys.path if not already there
ROOT = Path(__file__).resolve().parents[2]
if str(ROOT) not in sys.path:
    sys.path.insert(0, str(ROOT))

from data.ticker_groups import (
    save_ticker_group, load_ticker_group, list_ticker_groups,
    delete_ticker_group, create_default_groups
)
from data.interest_rates import (
    save_interest_rate, load_interest_rate, get_default_interest_rate,
    list_interest_rates, delete_interest_rate, set_default_interest_rate,
    get_interest_rate_names, create_default_interest_rates
)
from data.db_utils import get_conn, ensure_initialized
from data.rates import STANDARD_RISK_FREE_RATE, STANDARD_DIVIDEND_YIELD

DEFAULT_MODEL = "svi"
DEFAULT_ATM_BAND = 0.05
DEFAULT_CI = 0.68
DEFAULT_X_UNITS = "years"
DEFAULT_WEIGHT_MODE = "iv_atm"
DEFAULT_PILLARS = [7,30,60,90,180,365]
DEFAULT_OVERLAY = False
PLOT_TYPES = (
    "Smile (K/S vs IV)",
    "Term (ATM vs T)",
    "Corr Matrix (ATM)",
    "Synthetic Surface (Smile)",
    "ETF Weights",
)

class InputPanel(ttk.Frame):
    """
    Encapsulates all GUI inputs and exposes getters/setters + callbacks.
    Browser/runner can:
      - read current settings via getters
      - set date list via set_dates(...)
      - bind target-entry changes and button clicks

    Parameters
    ----------
    master : tk.Widget
        Parent widget.
    overlay : bool, optional
        Initial state for the synthetic overlay checkbox.
    ci_percent : float, optional
        Confidence interval expressed in percentage (e.g. 68 for 68%).
    """

    def __init__(self, master, *, overlay: bool = True, ci_percent: float = 68.0):
        super().__init__(master)
        self.pack(side=tk.TOP, fill=tk.X, padx=8, pady=6)
        
        # Initialize database and create default groups if needed
        self._init_ticker_groups()
        self._init_interest_rates()

        # =======================
        # Row 0: Presets
        # =======================
        row0 = ttk.Frame(self); row0.pack(side=tk.TOP, fill=tk.X, pady=(0,6))
        
        ttk.Label(row0, text="Presets").grid(row=0, column=0, sticky="w")
        self.cmb_presets = ttk.Combobox(row0, values=[], width=25, state="readonly")
        self.cmb_presets.grid(row=0, column=1, padx=(4,6))
        self.cmb_presets.bind("<<ComboboxSelected>>", self._on_preset_selected)
        
        self.btn_load_preset = ttk.Button(row0, text="Load", command=self._load_preset)
        self.btn_load_preset.grid(row=0, column=2, padx=2)
        
        self.btn_save_preset = ttk.Button(row0, text="Save", command=self._save_preset)
        self.btn_save_preset.grid(row=0, column=3, padx=2)
        
        self.btn_delete_preset = ttk.Button(row0, text="Delete", command=self._delete_preset)
        self.btn_delete_preset.grid(row=0, column=4, padx=2)
        
        self.btn_refresh_presets = ttk.Button(row0, text="Refresh", command=self._refresh_presets)
        self.btn_refresh_presets.grid(row=0, column=5, padx=2)
        
        # Load initial presets
        self._refresh_presets()

        # =======================
        # Row 1: Universe & Download
        # =======================
        row1 = ttk.Frame(self); row1.pack(side=tk.TOP, fill=tk.X)

        ttk.Label(row1, text="Target").grid(row=0, column=0, sticky="w")
        self.ent_target = ttk.Entry(row1, width=12)
        self.ent_target.grid(row=0, column=1, padx=(4,10))

        ttk.Label(row1, text="Peers (comma)").grid(row=0, column=2, sticky="w")
        self.ent_peers = ttk.Entry(row1, width=40)
        self.ent_peers.grid(row=0, column=3, padx=(4,10))

        ttk.Label(row1, text="Max expiries").grid(row=0, column=4, sticky="w")
        self.ent_maxexp = ttk.Entry(row1, width=6)
        self.ent_maxexp.insert(0, "6")
        self.ent_maxexp.grid(row=0, column=5, padx=(4,10))

        ttk.Label(row1, text="r").grid(row=0, column=6, sticky="w")
<<<<<<< HEAD
        self.ent_r = ttk.Entry(row1, width=8)
        self.ent_r.grid(row=0, column=7, padx=(4,4))
        
        # Interest rate dropdown and management
        self.cmb_r_presets = ttk.Combobox(row1, values=[], width=12, state="readonly")
        self.cmb_r_presets.grid(row=0, column=8, padx=(2,2))
        self.cmb_r_presets.bind("<<ComboboxSelected>>", self._on_rate_preset_selected)
        
        self.btn_save_rate = ttk.Button(row1, text="Save R", command=self._save_interest_rate, width=6)
        self.btn_save_rate.grid(row=0, column=9, padx=2)
=======
        self.ent_r = ttk.Entry(row1, width=6)
        self.ent_r.grid(row=0, column=7, padx=(4,10))
>>>>>>> a4ff6673

        ttk.Label(row1, text="q").grid(row=0, column=10, sticky="w")
        self.ent_q = ttk.Entry(row1, width=6)
<<<<<<< HEAD
        self.ent_q.insert(0, "0.0")
        self.ent_q.grid(row=0, column=11, padx=(4,10))
=======
        self.ent_q.grid(row=0, column=9, padx=(4,10))
>>>>>>> a4ff6673

        # Populate with standard rates
        self.set_rates(STANDARD_RISK_FREE_RATE, STANDARD_DIVIDEND_YIELD)

        self.btn_download = ttk.Button(row1, text="Download / Ingest")
        self.btn_download.grid(row=0, column=12, padx=8)

        # =======================
        # Row 2: Plot controls
        # =======================
        row2 = ttk.Frame(self); row2.pack(side=tk.TOP, fill=tk.X, pady=(6,0))

        ttk.Label(row2, text="Date").grid(row=0, column=0, sticky="w")
        self.cmb_date = ttk.Combobox(row2, values=[], width=12, state="readonly")
        self.cmb_date.grid(row=0, column=1, padx=6)

        ttk.Label(row2, text="Plot").grid(row=0, column=2, sticky="w")
        self.cmb_plot = ttk.Combobox(row2, values=PLOT_TYPES, width=21, state="readonly")
        self.cmb_plot.set(PLOT_TYPES[0])
        self.cmb_plot.grid(row=0, column=3, padx=6)

        ttk.Label(row2, text="Model").grid(row=0, column=4, sticky="w")
        self.cmb_model = ttk.Combobox(row2, values=["svi", "sabr"], width=8, state="readonly")
        self.cmb_model.set(DEFAULT_MODEL)
        self.cmb_model.grid(row=0, column=5, padx=6)

        ttk.Label(row2, text="Overlay").grid(row=0, column=6, sticky="w")
        self.var_overlay = tk.BooleanVar(value=True)
        self.chk_overlay = ttk.Checkbutton(row2, variable=self.var_overlay, onvalue=True, offvalue=False)
        self.chk_overlay.grid(row=0, column=7, padx=6)

        ttk.Label(row2, text="Target T (days)").grid(row=0, column=6, sticky="w")
        self.ent_days = ttk.Entry(row2, width=6)
        self.ent_days.insert(0, "30")
        self.ent_days.grid(row=0, column=7, padx=6)
        self.var_overlay = tk.BooleanVar(value=True)

        ttk.Label(row2, text="CI (%)").grid(row=0, column=8, sticky="w")
        self.ent_ci = ttk.Entry(row2, width=6)
        self.ent_ci.insert(0, f"{ci_percent:.0f}")
        self.ent_ci.grid(row=0, column=9, padx=6)

        ttk.Label(row2, text="X units").grid(row=0, column=10, sticky="w")
        self.cmb_xunits = ttk.Combobox(row2, values=["years", "days"], width=8, state="readonly")
        self.cmb_xunits.set("years")
        self.cmb_xunits.grid(row=0, column=11, padx=6)

        ttk.Label(row2, text="Mode").grid(row=0, column=12, sticky="w")
        self.cmb_mode = ttk.Combobox(row2, values=["atm", "term", "surface"], width=10, state="readonly")
        self.cmb_mode.set("atm")
        self.cmb_mode.grid(row=0, column=13, padx=6)
        
        row3 = ttk.Frame(self); row3.pack(side=tk.TOP, fill=tk.X, pady=(6,0))

        ttk.Label(row3, text="Weight mode").grid(row=0, column=12, sticky="w")
        self.cmb_weight_mode = ttk.Combobox(row3, values=[
            "iv_atm", "ul", "surface",
            "pca_atm_market", "pca_atm_regress", 
            "pca_surface_market", "pca_surface_regress"
        ], width=18, state="readonly")
        self.cmb_weight_mode.set("iv_atm")
        self.cmb_weight_mode.grid(row=0, column=13, padx=6)

        ttk.Label(row3, text="Pillars (days)").grid(row=0, column=14, sticky="w")
        self.ent_pillars = ttk.Entry(row2, width=18)
        self.ent_pillars.insert(0, "7,30,60,90,180,365")
        self.ent_pillars.grid(row=0, column=15, padx=6)

        self.var_overlay = tk.BooleanVar(value=bool(overlay))
        self.chk_overlay = ttk.Checkbutton(row3, text="Overlay synthetic", variable=self.var_overlay)
        self.chk_overlay.grid(row=0, column=16, padx=8, sticky="w")

        self.btn_plot = ttk.Button(row3, text="Plot")
        self.btn_plot.grid(row=0, column=17, padx=8)


    # ---------- bindings ----------
    def bind_download(self, fn: Callable[[], None]):
        self.btn_download.configure(command=fn)

    def bind_plot(self, fn: Callable[[], None]):
        self.btn_plot.configure(command=fn)

    def bind_target_change(self, fn: Callable):
        # run when user confirms/enters target
        self.ent_target.bind("<FocusOut>", fn)
        self.ent_target.bind("<Return>", fn)

    # ---------- setters ----------
    def set_dates(self, dates: List[str]):
        self.cmb_date["values"] = dates or []
        if dates:
            self.cmb_date.current(len(dates) - 1)

    def set_rates(self, r: float = STANDARD_RISK_FREE_RATE, q: float = STANDARD_DIVIDEND_YIELD) -> None:
        """Set the risk-free and dividend rates displayed in the UI."""
        self.ent_r.delete(0, tk.END)
        self.ent_r.insert(0, f"{r:.4f}")
        self.ent_q.delete(0, tk.END)
        self.ent_q.insert(0, f"{q:.4f}")

    def _parse_rate(self, text: str, default: float) -> float:
        """Parse user-entered rate; accepts percents or decimals."""
        try:
            txt = text.strip().replace('%', '')
            if not txt:
                return default
            val = float(txt)
            if val > 1:
                val /= 100.0
            return val
        except Exception:
            return default

    # ---------- getters ----------
    def get_target(self) -> str:
        return (self.ent_target.get() or "").strip().upper()

    def get_peers(self) -> list[str]:
        txt = (self.ent_peers.get() or "").strip()
        if not txt:
            return []
        return [p.strip().upper() for p in txt.split(",") if p.strip()]
    
    def get_overlay(self) -> bool:
        return bool(self.var_overlay.get())

    def get_max_exp(self) -> int:
        try:
            return int(float(self.ent_maxexp.get()))
        except Exception:
            return 6

    def get_rates(self) -> tuple[float, float]:
<<<<<<< HEAD
        """Get interest rate and dividend yield. Uses persistent interest rate system."""
        r = self.get_interest_rate()  # Use our new persistent interest rate method
        try:
            q = float(self.ent_q.get())
        except Exception:
            q = 0.0
=======
        r = self._parse_rate(self.ent_r.get(), STANDARD_RISK_FREE_RATE)
        q = self._parse_rate(self.ent_q.get(), STANDARD_DIVIDEND_YIELD)
>>>>>>> a4ff6673
        return r, q

    def get_plot_type(self) -> str:
        return self.cmb_plot.get()

    def get_asof(self) -> str:
        return (self.cmb_date.get() or "").strip()

    def get_model(self) -> str:
        return self.cmb_model.get() or DEFAULT_MODEL

    def get_T_days(self) -> float:
        try:
            return float(self.ent_days.get())
        except Exception:
            return 30.0

    def get_ci(self) -> float:
        """Return CI level as decimal; accepts percentage inputs."""
        try:
            val = float(self.ent_ci.get())
            if val > 1:
                val /= 100.0
            return val
        except Exception:
          return DEFAULT_CI


    def get_x_units(self) -> str:
        return DEFAULT_X_UNITS

    def get_weight_mode(self) -> str:
        return DEFAULT_WEIGHT_MODE

    def get_overlay(self) -> bool:
        return DEFAULT_OVERLAY

    def get_pillars(self) -> list[int]:
        return list(DEFAULT_PILLARS)
    
    def get_overlay(self) -> bool:
        return bool(self.var_overlay.get())
    
    # ---------- preset management ----------
    def _init_ticker_groups(self):
        """Initialize database for ticker groups and create defaults if needed."""
        try:
            conn = get_conn()
            ensure_initialized(conn)
            
            # Check if we have any groups, if not create defaults
            groups = list_ticker_groups(conn)
            if not groups:
                create_default_groups(conn)
            
            conn.close()
        except Exception as e:
            print(f"Error initializing ticker groups: {e}")
    
    def _refresh_presets(self):
        """Refresh the preset dropdown with current groups from database."""
        try:
            groups = list_ticker_groups()
            group_names = [group["group_name"] for group in groups]
            self.cmb_presets["values"] = group_names
            if group_names:
                self.cmb_presets.set("")  # Clear selection
        except Exception as e:
            print(f"Error refreshing presets: {e}")
            messagebox.showerror("Error", f"Failed to refresh presets: {e}")
    
    def _on_preset_selected(self, event=None):
        """Called when user selects a preset from dropdown."""
        # Auto-load when selection changes
        self._load_preset()
    
    def _load_preset(self):
        """Load the selected preset into the target and peers fields."""
        selected = self.cmb_presets.get()
        if not selected:
            return
            
        try:
            group = load_ticker_group(selected)
            if group is None:
                messagebox.showerror("Error", f"Preset '{selected}' not found!")
                self._refresh_presets()
                return
            
            # Update the GUI fields
            self.ent_target.delete(0, tk.END)
            self.ent_target.insert(0, group["target_ticker"])
            
            self.ent_peers.delete(0, tk.END)
            self.ent_peers.insert(0, ", ".join(group["peer_tickers"]))
            
            # Show description if available
            if group.get("description"):
                messagebox.showinfo("Preset Loaded", 
                    f"Loaded: {selected}\n\nDescription: {group['description']}")
            
        except Exception as e:
            print(f"Error loading preset: {e}")
            messagebox.showerror("Error", f"Failed to load preset: {e}")
    
    def _save_preset(self):
        """Save current target and peers as a new preset."""
        target = self.get_target()
        peers = self.get_peers()
        
        if not target:
            messagebox.showerror("Error", "Please enter a target ticker before saving preset.")
            return
            
        if not peers:
            messagebox.showerror("Error", "Please enter peer tickers before saving preset.")
            return
        
        # Ask for preset name
        group_name = simpledialog.askstring(
            "Save Preset", 
            "Enter a name for this preset:",
            initialvalue=f"{target} vs peers"
        )
        
        if not group_name:
            return
            
        # Ask for optional description
        description = simpledialog.askstring(
            "Save Preset", 
            "Enter an optional description:",
            initialvalue=""
        ) or ""
        
        try:
            success = save_ticker_group(
                group_name=group_name,
                target_ticker=target,
                peer_tickers=peers,
                description=description
            )
            
            if success:
                self._refresh_presets()
                self.cmb_presets.set(group_name)
                messagebox.showinfo("Success", f"Preset '{group_name}' saved successfully!")
            else:
                messagebox.showerror("Error", "Failed to save preset.")
                
        except Exception as e:
            print(f"Error saving preset: {e}")
            messagebox.showerror("Error", f"Failed to save preset: {e}")
    
    def _delete_preset(self):
        """Delete the selected preset."""
        selected = self.cmb_presets.get()
        if not selected:
            messagebox.showerror("Error", "Please select a preset to delete.")
            return
        
        # Confirm deletion
        if not messagebox.askyesno("Confirm Delete", 
                                   f"Are you sure you want to delete preset '{selected}'?"):
            return
        
        try:
            success = delete_ticker_group(selected)
            if success:
                self._refresh_presets()
                messagebox.showinfo("Success", f"Preset '{selected}' deleted successfully!")
            else:
                messagebox.showerror("Error", f"Preset '{selected}' not found or could not be deleted.")
                
        except Exception as e:
            print(f"Error deleting preset: {e}")
            messagebox.showerror("Error", f"Failed to delete preset: {e}")
    
    def get_selected_preset_name(self) -> str:
        """Get the currently selected preset name."""
        return self.cmb_presets.get()
    
    # ==========================================
    # Interest Rate Management Methods
    # ==========================================
    
    def _init_interest_rates(self):
        """Initialize interest rates and load default."""
        try:
            conn = get_conn()
            ensure_initialized(conn)
            create_default_interest_rates()
            self._refresh_interest_rates()
            
            # Load and set the default rate
            default_rate = get_default_interest_rate()
            self.ent_r.delete(0, tk.END)
            self.ent_r.insert(0, f"{default_rate:.4f}")
            
        except Exception as e:
            print(f"Error initializing interest rates: {e}")
    
    def _refresh_interest_rates(self):
        """Refresh the interest rate dropdown with current rates."""
        try:
            rate_names = get_interest_rate_names()
            self.cmb_r_presets['values'] = rate_names
            
            # Set to default if exists
            for rate_id, rate_value, description, is_default in list_interest_rates():
                if is_default:
                    self.cmb_r_presets.set(rate_id)
                    break
                    
        except Exception as e:
            print(f"Error refreshing interest rates: {e}")
    
    def _on_rate_preset_selected(self, event=None):
        """Handle selection of an interest rate preset."""
        selected = self.cmb_r_presets.get()
        if not selected:
            return
        
        try:
            rate_data = load_interest_rate(selected)
            if rate_data:
                rate_value, description, is_default = rate_data
                self.ent_r.delete(0, tk.END)
                self.ent_r.insert(0, f"{rate_value:.4f}")
                
        except Exception as e:
            print(f"Error loading interest rate: {e}")
            messagebox.showerror("Error", f"Failed to load interest rate: {e}")
    
    def _save_interest_rate(self):
        """Save the current interest rate as a new preset."""
        try:
            # Get current rate value
            rate_str = self.ent_r.get().strip()
            if not rate_str:
                messagebox.showerror("Error", "Please enter an interest rate value.")
                return
            
            try:
                rate_value = float(rate_str)
            except ValueError:
                messagebox.showerror("Error", "Please enter a valid numeric interest rate.")
                return
            
            # Convert to percentage if needed (values > 1 are assumed to be percentages)
            if rate_value > 1:
                rate_value = rate_value / 100.0
                messagebox.showinfo("Info", f"Converted {rate_str}% to {rate_value:.4f} (decimal form)")
            
            # Ask for rate name
            rate_id = simpledialog.askstring(
                "Save Interest Rate", 
                "Enter a name for this interest rate:",
                initialvalue=f"rate_{rate_value*100:.2f}pct"
            )
            
            if not rate_id:
                return
            
            # Ask for description
            description = simpledialog.askstring(
                "Save Interest Rate", 
                "Enter an optional description:",
                initialvalue=f"{rate_value*100:.2f}% interest rate"
            ) or ""
            
            # Ask if this should be the default
            is_default = messagebox.askyesno(
                "Set as Default", 
                "Set this as the default interest rate?"
            )
            
            # Save the rate
            save_interest_rate(rate_id, rate_value, description, is_default)
            
            # Refresh the dropdown
            self._refresh_interest_rates()
            self.cmb_r_presets.set(rate_id)
            
            messagebox.showinfo("Success", f"Interest rate '{rate_id}' saved successfully!")
            
        except Exception as e:
            print(f"Error saving interest rate: {e}")
            messagebox.showerror("Error", f"Failed to save interest rate: {e}")
    
    def get_interest_rate(self) -> float:
        """Get the current interest rate value."""
        try:
            rate_str = self.ent_r.get().strip()
            if not rate_str:
                return get_default_interest_rate()
            
            rate_value = float(rate_str)
            
            # Convert to decimal if percentage (values > 1 are assumed to be percentages)
            if rate_value > 1:
                rate_value = rate_value / 100.0
            
            return rate_value
            
        except ValueError:
            # Return default if parsing fails
            return get_default_interest_rate()<|MERGE_RESOLUTION|>--- conflicted
+++ resolved
@@ -108,7 +108,6 @@
         self.ent_maxexp.grid(row=0, column=5, padx=(4,10))
 
         ttk.Label(row1, text="r").grid(row=0, column=6, sticky="w")
-<<<<<<< HEAD
         self.ent_r = ttk.Entry(row1, width=8)
         self.ent_r.grid(row=0, column=7, padx=(4,4))
         
@@ -119,22 +118,11 @@
         
         self.btn_save_rate = ttk.Button(row1, text="Save R", command=self._save_interest_rate, width=6)
         self.btn_save_rate.grid(row=0, column=9, padx=2)
-=======
-        self.ent_r = ttk.Entry(row1, width=6)
-        self.ent_r.grid(row=0, column=7, padx=(4,10))
->>>>>>> a4ff6673
 
         ttk.Label(row1, text="q").grid(row=0, column=10, sticky="w")
         self.ent_q = ttk.Entry(row1, width=6)
-<<<<<<< HEAD
         self.ent_q.insert(0, "0.0")
         self.ent_q.grid(row=0, column=11, padx=(4,10))
-=======
-        self.ent_q.grid(row=0, column=9, padx=(4,10))
->>>>>>> a4ff6673
-
-        # Populate with standard rates
-        self.set_rates(STANDARD_RISK_FREE_RATE, STANDARD_DIVIDEND_YIELD)
 
         self.btn_download = ttk.Button(row1, text="Download / Ingest")
         self.btn_download.grid(row=0, column=12, padx=8)
@@ -266,17 +254,12 @@
             return 6
 
     def get_rates(self) -> tuple[float, float]:
-<<<<<<< HEAD
         """Get interest rate and dividend yield. Uses persistent interest rate system."""
         r = self.get_interest_rate()  # Use our new persistent interest rate method
         try:
             q = float(self.ent_q.get())
         except Exception:
             q = 0.0
-=======
-        r = self._parse_rate(self.ent_r.get(), STANDARD_RISK_FREE_RATE)
-        q = self._parse_rate(self.ent_q.get(), STANDARD_DIVIDEND_YIELD)
->>>>>>> a4ff6673
         return r, q
 
     def get_plot_type(self) -> str:
