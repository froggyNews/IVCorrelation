--- conflicted
+++ resolved
@@ -137,7 +137,6 @@
         self.ent_days.insert(0, "30")
         self.ent_days.grid(row=0, column=7, padx=6)
 
-<<<<<<< HEAD
         ttk.Label(row2, text="CI (%)").grid(row=0, column=8, sticky="w")
         self.ent_ci = ttk.Entry(row2, width=6)
         self.ent_ci.insert(0, f"{ci_percent:.0f}")
@@ -175,10 +174,7 @@
 
         self.btn_plot = ttk.Button(row3, text="Plot")
         self.btn_plot.grid(row=0, column=17, padx=8)
-=======
-        self.btn_plot = ttk.Button(row2, text="Plot")
-        self.btn_plot.grid(row=0, column=8, padx=8)
->>>>>>> 2cbdbf52
+
 
     # ---------- bindings ----------
     def bind_download(self, fn: Callable[[], None]):
@@ -241,7 +237,6 @@
             return 30.0
 
     def get_ci(self) -> float:
-<<<<<<< HEAD
         """Return CI level as decimal; accepts percentage inputs."""
         try:
             val = float(self.ent_ci.get())
@@ -249,10 +244,8 @@
                 val /= 100.0
             return val
         except Exception:
-            return 0.68
-=======
-        return DEFAULT_CI
->>>>>>> 2cbdbf52
+          return DEFAULT_CI
+
 
     def get_x_units(self) -> str:
         return DEFAULT_X_UNITS
