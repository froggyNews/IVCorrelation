
import numpy as np
import matplotlib.pyplot as plt
from matplotlib.animation import FuncAnimation
from matplotlib.widgets import CheckButtons
from matplotlib.collections import PathCollection, PolyCollection
from matplotlib.legend import Legend
from typing import Dict, List, Tuple, Iterable


def animate_smile_over_time(
    k: np.ndarray,
    iv_tk: np.ndarray,
    dates: Iterable[str],
    *,
    interval_ms: int = 120,
    iv_raw_tk: np.ndarray | None = None,
    ci_lo_tk: np.ndarray | None = None,
    ci_hi_tk: np.ndarray | None = None,
) -> Tuple[plt.Figure, FuncAnimation, Dict[str, List[plt.Artist]]]:
    """Animate smile slices over time.

    Parameters
    ----------
    k : array, shape (N_k,)
        Moneyness grid.
    iv_tk : array, shape (T, N_k)
        Synthetic IV values for each time.
    dates : list of str
        Labels for each frame.
    iv_raw_tk : optional array, shape (T, N_k)
        Raw IV series to overlay.
    ci_lo_tk, ci_hi_tk : optional arrays, shape (T, N_k)
        Confidence interval bounds.

    Returns
    -------
    (fig, ani, artists_dict)
    """

    k = np.asarray(k)
    iv_tk = np.asarray(iv_tk)
    T = iv_tk.shape[0]
    dates = list(dates)

    fig, ax = plt.subplots()

    line_synth, = ax.plot(k, iv_tk[0], label="Synthetic", lw=2)
    artists: Dict[str, List[plt.Artist]] = {"Synthetic": [line_synth]}

    line_raw = None
    if iv_raw_tk is not None:
        iv_raw_tk = np.asarray(iv_raw_tk)
        line_raw, = ax.plot(k, iv_raw_tk[0], label="Raw", lw=1.5, alpha=0.7)
        artists["Raw"] = [line_raw]

    band: PolyCollection | None = None
    if ci_lo_tk is not None and ci_hi_tk is not None:
        ci_lo_tk = np.asarray(ci_lo_tk)
        ci_hi_tk = np.asarray(ci_hi_tk)
        verts = np.column_stack(
            [np.r_[k, k[::-1]], np.r_[ci_hi_tk[0], ci_lo_tk[0][::-1]]]
        )
        band = PolyCollection([verts], facecolor="grey", alpha=0.3, label="CI", closed=False)
        ax.add_collection(band)
        artists["CI"] = [band]

    # Fix limits using robust percentiles across all provided data
    vals = [iv_tk]
    if iv_raw_tk is not None:
        vals.append(iv_raw_tk)
    if ci_lo_tk is not None and ci_hi_tk is not None:
        vals.extend([ci_lo_tk, ci_hi_tk])
    stack = np.vstack([v.reshape(-1) for v in vals])
    lo, hi = np.nanpercentile(stack, [1, 99])
    ax.set_xlim(k.min(), k.max())
    ax.set_ylim(lo, hi)

    def update(i: int):
        try:
            line_synth.set_ydata(iv_tk[i])
            updated = [line_synth]
            if line_raw is not None and iv_raw_tk is not None:
                line_raw.set_ydata(iv_raw_tk[i])
                updated.append(line_raw)
            if band is not None:
                verts = np.column_stack(
                    [np.r_[k, k[::-1]], np.r_[ci_hi_tk[i], ci_lo_tk[i][::-1]]]
                )
                # Safely update band vertices
                if len(band.get_paths()) > 0:
                    band.get_paths()[0].vertices[:] = verts
                    updated.append(band)
            ax.set_title(str(dates[i]))
            return updated
        except Exception:
            # If blitting fails, return empty list to prevent crash
            return []

    # Use safer animation settings to prevent blitting issues
    try:
        ani = FuncAnimation(fig, update, frames=T, interval=interval_ms, blit=True)
    except Exception:
        # Fallback to non-blitted animation if blitting fails
        ani = FuncAnimation(fig, update, frames=T, interval=interval_ms, blit=False)
    
    return fig, ani, artists


def animate_surface_timesweep(
    k: np.ndarray,
    tau: np.ndarray,
    iv_tktau: np.ndarray,
    dates: Iterable[str],
    *,
    interval_ms: int = 120,
) -> Tuple[plt.Figure, FuncAnimation, Dict[str, List[plt.Artist]]]:
    """Animate a surface through time using a single AxesImage."""

    k = np.asarray(k)
    tau = np.asarray(tau)
    iv_tktau = np.asarray(iv_tktau)
    T = iv_tktau.shape[0]
    dates = list(dates)

    fig, ax = plt.subplots()

    vmin, vmax = np.nanpercentile(iv_tktau, [1, 99])
    im = ax.imshow(
        iv_tktau[0],
        origin="lower",
        aspect="auto",
        extent=[tau.min(), tau.max(), k.min(), k.max()],
        vmin=vmin,
        vmax=vmax,
        animated=True,
    )
    ax.set_xlabel("Tau")
    ax.set_ylabel("k")
    artists = {"Surface": [im]}

    def update(i: int):
        try:
            im.set_array(iv_tktau[i])
            ax.set_title(str(dates[i]))
            return [im]
        except Exception:
            # If blitting fails, return empty list to prevent crash
            return []

    # Use safer animation settings to prevent blitting issues
    try:
        ani = FuncAnimation(fig, update, frames=T, interval=interval_ms, blit=True)
    except Exception:
        # Fallback to non-blitted animation if blitting fails
        ani = FuncAnimation(fig, update, frames=T, interval=interval_ms, blit=False)
    
    return fig, ani, artists


def animate_spillover(
    times: Iterable[str],
    peers_xy: Dict[str, Tuple[float, float]],
    responses: Dict[str, np.ndarray],
    *,
    interval_ms: int = 250,
) -> Tuple[plt.Figure, FuncAnimation, Dict[str, List[plt.Artist]], Dict[str, np.ndarray]]:
    """Animate peer spillover responses using a single scatter."""

    labels = list(peers_xy.keys())
    xs = np.array([peers_xy[l][0] for l in labels])
    ys = np.array([peers_xy[l][1] for l in labels])
    times = list(times)
    T = len(times)

    mags = np.vstack([responses[l] for l in labels])  # shape (n, T)
    max_mag = np.nanmax(np.abs(mags)) or 1.0

    fig, ax = plt.subplots()
    base_sizes = np.full(len(labels), 40.0)
    colors = np.repeat(np.array([[0.2, 0.4, 0.8, 0.6]]), len(labels), axis=0)
    scat = ax.scatter(xs, ys, s=base_sizes, facecolors=colors)
    scat._base_sizes = base_sizes.copy()  # type: ignore[attr-defined]
    scat._base_facecolors = colors.copy()  # type: ignore[attr-defined]

    artists = {"Peers": [scat]}

    def update(i: int):
        try:
            resp = mags[:, i]
            sizes = base_sizes * (1.0 + np.abs(resp) / max_mag)
            alpha = np.clip(np.abs(resp) / max_mag, 0.0, 1.0)
            fc = scat.get_facecolors()
            fc[:, 3] = alpha
            scat.set_sizes(sizes)
            scat.set_facecolors(fc)
            ax.set_title(str(times[i]))
            return [scat]
        except Exception:
            # If blitting fails, return empty list to prevent crash
            return []

    # Use safer animation settings to prevent blitting issues
    try:
        ani = FuncAnimation(fig, update, frames=T, interval=interval_ms, blit=True)
    except Exception:
        # Fallback to non-blitted animation if blitting fails
        ani = FuncAnimation(fig, update, frames=T, interval=interval_ms, blit=False)
    
    state = {"labels": labels, "xs": xs, "ys": ys}
    return fig, ani, artists, state


def add_checkboxes(
    fig: plt.Figure,
    series_map: Dict[str, List[plt.Artist]],
    *,
    rect: Tuple[float, float, float, float] = (0.82, 0.35, 0.16, 0.25),
) -> CheckButtons:
    """Attach CheckButtons to toggle visibility of series."""

    axcb = fig.add_axes(rect)
    labels = list(series_map.keys())
    visibility = [series_map[l][0].get_visible() for l in labels]
    check = CheckButtons(axcb, labels, visibility)

    def func(label: str):
        for art in series_map[label]:
            art.set_visible(not art.get_visible())
        fig.canvas.draw_idle()

    check.on_clicked(func)
    return check


def add_keyboard_toggles(
    fig: plt.Figure,
    series_map: Dict[str, List[plt.Artist]],
    keymap: Dict[str, str],
) -> None:
    """Bind key presses to toggle visibility."""

    def on_key(event):
        if event.key in keymap:
            label = keymap[event.key]
            arts = series_map.get(label, [])
            if not arts:
                return
            visible = not arts[0].get_visible()
            for art in arts:
                art.set_visible(visible)
            fig.canvas.draw_idle()

    fig.canvas.mpl_connect("key_press_event", on_key)


def add_legend_toggles(ax: plt.Axes, series_map: Dict[str, List[plt.Artist]]) -> Legend:
    """Make legend entries clickable to toggle series with improved visual feedback.

    Previously each invocation added a new ``pick_event`` handler and instruction
    text, which accumulated in the GUI and slowed interactions considerably.  We
    now remove any existing handler/text before registering the new ones so that
    only a single callback remains active per axes.
    """

    leg = ax.legend()
    fig = ax.figure
    handles = leg.legend_handles if hasattr(leg, "legend_handles") else leg.legendHandles
    texts = leg.get_texts()

    # Make handles clickable
    for handle in handles:
        handle.set_picker(True)
        # Only set pickradius if the method exists
        if hasattr(handle, "set_pickradius"):
            handle.set_pickradius(15)  # Increase click area

    # Also make text labels clickable
    for text in texts:
        text.set_picker(True)
        if hasattr(text, "set_pickradius"):
            text.set_pickradius(15)

    def on_pick(event):
        artist = event.artist

        # Determine which legend entry was clicked
        if hasattr(artist, "get_label"):
            # Clicked on a handle
            label_text = artist.get_label()
        else:
            # Clicked on text - find corresponding handle
            try:
                text_index = texts.index(artist)
                label_text = texts[text_index].get_text()
            except (ValueError, IndexError):
                return

        # Find matching series in series_map
        # Try exact match first, then partial match
        matched_key = None
        for key in series_map.keys():
            if key == label_text or label_text in key or key in label_text:
                matched_key = key
                break

        if not matched_key:
            # Fallback: try to match based on common words or special cases
            label_words = label_text.lower().split()
            for key in series_map.keys():
                key_words = key.lower().split()
                # Check for word overlap
                if any(word in key_words for word in label_words):
                    matched_key = key
                    break
                # Special case: CI/Confidence Interval matching
                if ("ci" in label_text.lower() or "%" in label_text) and "confidence" in key.lower():
                    matched_key = key
                    break
                # Special case: fit matching
                if "fit" in label_text.lower() and "fit" in key.lower():
                    matched_key = key
                    break

        if not matched_key:
            print(f"Warning: Could not find series for legend label '{label_text}'")
            print(f"Available series: {list(series_map.keys())}")
            return

        arts = series_map[matched_key]
        if not arts:
            return

        # Toggle visibility
        current_visible = arts[0].get_visible()
        new_visible = not current_visible

        for art in arts:
            art.set_visible(new_visible)

        # Update legend visual feedback
        # Find the corresponding handle and text
        for i, handle in enumerate(handles):
            if (hasattr(handle, "get_label") and handle.get_label() == label_text) or (
                i < len(texts) and texts[i].get_text() == label_text
            ):
                # Update handle appearance
                handle.set_alpha(1.0 if new_visible else 0.3)
                # Update text appearance
                if i < len(texts):
                    texts[i].set_alpha(1.0 if new_visible else 0.5)
                    texts[i].set_weight("normal" if new_visible else "normal")
                    texts[i].set_style("normal" if new_visible else "italic")
                break

        fig.canvas.draw_idle()

    # Disconnect any previous legend toggle handler for this axes
    if hasattr(ax, "_legend_toggle_cid"):
        fig.canvas.mpl_disconnect(ax._legend_toggle_cid)

    ax._legend_toggle_cid = fig.canvas.mpl_connect("pick_event", on_pick)

    # Remove previous instruction text if it exists
    if hasattr(ax, "_legend_toggle_text"):
<<<<<<< HEAD
        text = ax._legend_toggle_text
        # Text may already be detached (e.g. if the axes was cleared) which
        # leaves it without a valid remove method. Guard against this to avoid
        # ``NotImplementedError`` bubbling up in user code.
        if getattr(text, "figure", None) is not None or getattr(text, "axes", None) is not None:
            try:
                text.remove()
            except (ValueError, NotImplementedError):
                pass
=======
        try:
            ax._legend_toggle_text.remove()
        except ValueError:
            pass
>>>>>>> f9160669

    ax._legend_toggle_text = ax.text(
        0.02,
        0.98,
        "Click legend entries to toggle visibility",
        transform=ax.transAxes,
        fontsize=8,
        alpha=0.7,
        verticalalignment="top",
        bbox=dict(boxstyle="round,pad=0.3", alpha=0.1),
    )

    return leg


def apply_profile_visibility(
    series_map: Dict[str, List[plt.Artist]],
    profile: Dict[str, bool],
) -> None:
    """Apply a visibility profile to mapped series."""

    for label, visible in profile.items():
        for art in series_map.get(label, []):
            art.set_visible(bool(visible))


def set_scatter_group_visibility(
    scat: PathCollection,
    groups: Dict[str, np.ndarray],
    name: str,
    visible: bool,
) -> None:
    """Mask/unmask scatter points belonging to a group."""

    if name not in groups:
        return
    mask = np.asarray(groups[name], bool)
    sizes = scat.get_sizes()
    fc = scat.get_facecolors()
    if not hasattr(scat, "_base_sizes"):
        scat._base_sizes = sizes.copy()  # type: ignore[attr-defined]
    if not hasattr(scat, "_base_facecolors"):
        scat._base_facecolors = fc.copy()  # type: ignore[attr-defined]
    base_sizes = scat._base_sizes  # type: ignore[attr-defined]
    base_fc = scat._base_facecolors  # type: ignore[attr-defined]
    if visible:
        sizes[mask] = base_sizes[mask]
        fc[mask, 3] = base_fc[mask, 3]
    else:
        sizes[mask] = 1e-6
        fc[mask, 3] = 0.0
    scat.set_sizes(sizes)
    scat.set_facecolors(fc)

import pandas as pd
import numpy as np
from typing import List, Dict, Iterable

"""Tools to detect implied-volatility events and measure spillovers.

This module loads a daily IV dataset, flags events where a ticker's ATM IV
moves by a configurable percentage threshold and then measures how those shocks
propagate to its peers.
"""


def load_iv_data(path: str, use_raw: bool = False) -> pd.DataFrame:
    """Load IV data from a Parquet file.

    Parameters
    ----------
    path: str
        Location of the ``iv_daily`` Parquet file.
    use_raw: bool
        If ``True`` use the ``atm_iv_raw`` column, otherwise use
        ``atm_iv_synth``.
    """
    df = pd.read_parquet(path)
    col = "atm_iv_raw" if use_raw else "atm_iv_synth"
    df = df[["date", "ticker", col]].rename(columns={col: "atm_iv"})
    df["date"] = pd.to_datetime(df["date"])
    return df.sort_values(["ticker", "date"])


def detect_events(df: pd.DataFrame, threshold: float = 0.10) -> pd.DataFrame:
    """Flag dates where a ticker's IV changes by ``threshold`` or more.

    Returns a DataFrame with columns ``ticker``, ``date``, ``rel_change`` and
    ``sign`` (1 or -1).
    """
    df = df.sort_values(["ticker", "date"]).copy()
    df["rel_change"] = df.groupby("ticker")["atm_iv"].pct_change()
    events = df.loc[df["rel_change"].abs() >= threshold,
                    ["ticker", "date", "rel_change"]].copy()
    events["sign"] = np.sign(events["rel_change"]).astype(int)
    return events.reset_index(drop=True)


def select_peers(df: pd.DataFrame, lookback: int = 60, top_k: int = 3) -> Dict[str, List[str]]:
    """Identify top-K peers for each ticker using rolling correlation of ΔIV."""
    df = df.sort_values(["ticker", "date"]).copy()
    df["dIV"] = df.groupby("ticker")["atm_iv"].pct_change()
    piv = df.pivot(index="date", columns="ticker", values="dIV")
    peers: Dict[str, List[str]] = {}
    for t in piv.columns:
        corr = piv.rolling(lookback).corr(piv[t]).iloc[-1]
        corr = corr.drop(index=t).dropna().sort_values(ascending=False).head(top_k)
        peers[t] = list(corr.index)
    return peers


def compute_responses(df: pd.DataFrame,
                      events: pd.DataFrame,
                      peers: Dict[str, List[str]],
                      horizons: Iterable[int] = (1, 3, 5)) -> pd.DataFrame:
    """Compute peer responses for each event over given horizons.

    Response for peer j at horizon h is the percentage change in j's IV from
    t0-1 to t0+h.
    """
    panel = df.set_index(["date", "ticker"]).sort_index()
    dates = panel.index.get_level_values(0).unique()
    rows = []
    for _, e in events.iterrows():
        t0 = e["date"]
        i = e["ticker"]
        idx0 = dates.searchsorted(t0)
        if idx0 == 0:
            continue  # need t-1
        t_minus1 = dates[idx0 - 1]
        for j in peers.get(i, []):
            if (t_minus1, j) not in panel.index:
                continue
            base = panel.loc[(t_minus1, j), "atm_iv"]
            for h in horizons:
                idx_h = idx0 + h
                if idx_h >= len(dates):
                    continue
                d_h = dates[idx_h]
                if (d_h, j) not in panel.index:
                    continue
                resp = panel.loc[(d_h, j), "atm_iv"]
                pct = (resp - base) / base
                rows.append({
                    "ticker": i,
                    "peer": j,
                    "t0": t0,
                    "h": int(h),
                    "trigger_pct": e["rel_change"],
                    "peer_pct": pct,
                    "sign": e["sign"],
                })
    return pd.DataFrame(rows)


def summarise(responses: pd.DataFrame, threshold: float = 0.10) -> pd.DataFrame:
    """Summarise peer responses across events."""
    def _agg(g: pd.DataFrame) -> pd.Series:
        hr = (g["peer_pct"].abs() >= threshold).mean()
        sc = (np.sign(g["peer_pct"]) == g["sign"]).mean()
        med_resp = g["peer_pct"].median()
        med_elast = (g["peer_pct"] / g["trigger_pct"]).median()
        return pd.Series({
            "hit_rate": hr,
            "sign_concord": sc,
            "median_resp": med_resp,
            "median_elasticity": med_elast,
            "n": len(g),
        })
    return responses.groupby(["ticker", "peer", "h"]).apply(_agg).reset_index()


def persist_events(events: pd.DataFrame, path: str) -> None:
    """Write event table to Parquet."""
    events.to_parquet(path)


def persist_summary(summary: pd.DataFrame, path: str) -> None:
    """Write summary metrics to Parquet."""
    summary.to_parquet(path)


def run_spillover(
    iv_path: str,
    *,
    tickers: Iterable[str] | None = None,
    threshold: float = 0.10,
    lookback: int = 60,
    top_k: int = 3,
    horizons: Iterable[int] = (1, 3, 5),
    use_raw: bool = False,
    events_path: str = "spill_events.parquet",
    summary_path: str = "spill_summary.parquet",
) -> Dict[str, pd.DataFrame]:
    """High level helper that runs the full spillover analysis.

    Returns a dictionary with keys ``events`` and ``summary``.
    """
    df = load_iv_data(iv_path, use_raw=use_raw)
    if tickers is not None:
        tickers = [t.upper() for t in tickers]
        df = df[df["ticker"].str.upper().isin(tickers)]
    events = detect_events(df, threshold=threshold)
    peers = select_peers(df, lookback=lookback, top_k=top_k)
    responses = compute_responses(df, events, peers, horizons=horizons)
    summary = summarise(responses, threshold=threshold)
    persist_events(events, events_path)
    persist_summary(summary, summary_path)
    return {"events": events, "responses": responses, "summary": summary}

def create_safe_animation(fig, update_func, frames, interval_ms=120, repeat=True):
    """
    Create a matplotlib animation with graceful fallback for blitting issues.
    
    Parameters
    ----------
    fig : matplotlib.figure.Figure
        Figure to animate
    update_func : callable
        Animation update function
    frames : int or iterable
        Number of frames or iterable of frame data
    interval_ms : int
        Interval between frames in milliseconds
    repeat : bool
        Whether animation should repeat
        
    Returns
    -------
    matplotlib.animation.FuncAnimation
        The created animation
    """
    import matplotlib
    backend = matplotlib.get_backend()
    
    # For problematic backends (especially TkAgg), disable blitting by default
    use_blit = backend not in ['TkAgg', 'Qt4Agg', 'Qt5Agg'] 
    
    try:
        if use_blit:
            ani = FuncAnimation(
                fig, update_func, frames=frames, 
                interval=interval_ms, blit=True, repeat=repeat
            )
        else:
            ani = FuncAnimation(
                fig, update_func, frames=frames, 
                interval=interval_ms, blit=False, repeat=repeat
            )
        return ani
    except Exception:
        # Final fallback - always use non-blitted animation
        return FuncAnimation(
            fig, update_func, frames=frames, 
            interval=interval_ms, blit=False, repeat=repeat
        )<|MERGE_RESOLUTION|>--- conflicted
+++ resolved
@@ -363,7 +363,7 @@
 
     # Remove previous instruction text if it exists
     if hasattr(ax, "_legend_toggle_text"):
-<<<<<<< HEAD
+
         text = ax._legend_toggle_text
         # Text may already be detached (e.g. if the axes was cleared) which
         # leaves it without a valid remove method. Guard against this to avoid
@@ -373,12 +373,7 @@
                 text.remove()
             except (ValueError, NotImplementedError):
                 pass
-=======
-        try:
-            ax._legend_toggle_text.remove()
-        except ValueError:
-            pass
->>>>>>> f9160669
+
 
     ax._legend_toggle_text = ax.text(
         0.02,
