--- conflicted
+++ resolved
@@ -69,13 +69,11 @@
     show_values: bool = True,
     clip_negative: bool = True,
     power: float = 1.0,
-<<<<<<< HEAD
-    auto_detect_pillars: bool = True,
-=======
+
     auto_detect_pillars: bool = True,  # New parameter
     min_tickers_per_pillar: int = 3,   # ETF builder style: need at least 3 tickers per pillar
     min_pillars_per_ticker: int = 2,   # ETF builder style: need at least 2 pillars per ticker
->>>>>>> ea791ea1
+
 ) -> Tuple[pd.DataFrame, pd.DataFrame, Optional[pd.Series]]:
     """
     Build ATM-by-pillar matrix and correlation matrix; draw heatmap.
@@ -93,7 +91,7 @@
     cached_pillars = _PILLAR_DETECTION_CACHE.get(key)
 
     if auto_detect_pillars:
-<<<<<<< HEAD
+
         if cached_pillars is not None:
             if cached_pillars:
                 pillars_days = cached_pillars
@@ -127,24 +125,8 @@
             print(
                 f"⚡ Auto-detection skipped; using cached pillars: {pillars_days}"
             )
-=======
-        available_pillars = detect_available_pillars(
-            get_smile_slice=get_smile_slice,
-            tickers=tickers,
-            asof=asof,
-            candidate_pillars=pillars_days,
-            min_tickers_per_pillar=min_tickers_per_pillar,  # ETF builder style: at least 3 tickers per pillar
-            tol_days=tol_days,
-        )
-        if available_pillars:
-            pillars_days = available_pillars
-            print(f"📊 Auto-detected pillars with sufficient data: {pillars_days}")
->>>>>>> ea791ea1
-        else:
-            print(
-                f"⚡ Auto-detection skipped; using preset pillars: {list(pillars_days)}"
-            )
-    
+
+
     atm_df, corr_df = build_atm_matrix(
         get_smile_slice=get_smile_slice,
         tickers=tickers,
