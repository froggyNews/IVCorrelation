# display/plotting/smile_plot.py
from __future__ import annotations

from typing import Dict, Optional, Tuple, Literal
import numpy as np
import matplotlib.pyplot as plt
import sys
from pathlib import Path

<<<<<<< HEAD
=======
# Add project root to path for imports
sys.path.append(str(Path(__file__).parent.parent.parent))
from project_logging.db_logger import get_db_logger, log_smile_plot_operation

>>>>>>> aa9a3460
from volModel.sviFit import svi_smile_iv
from volModel.sabrFit import sabr_smile_iv
from volModel.polyFit import tps_smile_iv
from analysis.confidence_bands import Bands
from display.plotting.anim_utils import  add_legend_toggles

ModelName = Literal["svi", "sabr", "tps"]


# ------------------
# helpers
# ------------------
def _as_1d(a: np.ndarray) -> np.ndarray:
    a = np.asarray(a, float)
    return a.ravel() if a.ndim > 1 else a


def _finite_mask(*arrs: np.ndarray) -> np.ndarray:
    mask = None
    for a in arrs:
        a = np.asarray(a, float)
        m = np.isfinite(a)
        mask = m if mask is None else (mask & m)
    return mask if mask is not None else np.array([], dtype=bool)


# ------------------
# main
# ------------------
def fit_and_plot_smile(
    ax: plt.Axes,
    S: float,
    K: np.ndarray,
    T: float,
    iv: np.ndarray,
    *,
    model: ModelName = "svi",
    params: Dict,
    bands: Optional[Bands] = None,
    moneyness_grid: Tuple[float, float, int] = (0.8, 1.2, 121),
    show_points: bool = True,
    beta: float = 0.5,              # SABR beta
    label: Optional[str] = None,
    line_kwargs: Optional[Dict] = None,
    enable_toggles: bool = True,       # legend/keyboard toggles (all models)
    use_checkboxes: bool = False,      # keep False by default; legend is primary
) -> Dict:
    """
    Plot observed points, model fit, and optional CI on moneyness (K/S).
    
    Supports SVI, SABR, and TPS models with interactive legend toggles.
    All operations are logged to .txt file via db_logger.
    Returns dict: {params, rmse, T, S, series_map or None}
    """
    
    # Initialize logging
    logger = get_db_logger()
    logger.info(f"=== SMILE PLOT START ===")
    logger.info(f"Model: {model}, S: {S}, T: {T}")
    logger.info(f"Input: {len(K)} strikes, IV range: [{np.min(iv):.4f}, {np.max(iv):.4f}]")
    logger.info(f"Config: ci_level={ci_level}, n_boot={n_boot}, toggles={enable_toggles}")
    
    # ---- safety check: ensure axes has valid figure
    if ax is None or ax.figure is None:
        logger.warning("Invalid axes provided - returning empty result")
        return {"params": {}, "rmse": np.nan, "T": float(T), "S": float(S), "series_map": None}

    # ---- sanitize
    S = float(S)
    K = _as_1d(K)
    iv = _as_1d(iv)

    m = _finite_mask(K, iv)
    if not np.any(m):
        # Ensure axes has a valid figure before adding text
        if ax.figure is not None:
            ax.text(0.5, 0.5, "No valid data", ha="center", va="center", transform=ax.transAxes)
        return {"params": {}, "rmse": np.nan, "T": float(T), "S": S, "series_map": None}

    K = K[m]
    iv = iv[m]

    # ---- grid in strike space via moneyness
    mlo, mhi, n = moneyness_grid
    m_grid = np.linspace(float(mlo), float(mhi), int(n))
    K_grid = m_grid * S

    # ---- artists map for legend toggles
    series_map: Dict[str, list] = {}

    # ---- observed points
    if show_points:
        pts = ax.scatter(K / S, iv, s=20, alpha=0.85, label="Observed")
        if enable_toggles:
            series_map["Observed Points"] = [pts]

    # ---- fit + optional CI
    if not params:
        raise ValueError("fit parameters must be provided")
    fit_params = params
    if model == "svi":
        y_fit = svi_smile_iv(S, K_grid, T, fit_params)
    elif model == "sabr":
        y_fit = sabr_smile_iv(S, K_grid, T, fit_params)
    else:
        y_fit = tps_smile_iv(S, K_grid, T, fit_params)

    # ---- fit line
    line_kwargs = dict(line_kwargs or {})
    line_kwargs.setdefault("lw", 2 if show_points else 1.6)
    fit_lbl = label or (f"{model.upper()} fit")
    fit_line = ax.plot(K_grid / S, y_fit, label=fit_lbl)
    if enable_toggles:
        series_map[f"{model.upper()} Fit"] = list(fit_line)

    # ---- confidence bands
    if bands is not None:
        ci_fill = ax.fill_between(bands.x / S, bands.lo, bands.hi, alpha=0.20, label=f"{int(bands.level*100)}% CI")
        ci_mean = ax.plot(bands.x / S, bands.mean, lw=1, alpha=0.6, linestyle="--")
        if enable_toggles:
            series_map[f"{model.upper()} Confidence Interval"] = [ci_fill, *ci_mean]

    # ---- ATM marker (not part of toggles / legend)
    ax.axvline(1.0, color="grey", lw=1, ls="--", alpha=0.85, label="_nolegend_")

    # ---- axes / legend
    ax.set_xlabel("Moneyness K/S")
    ax.set_ylabel("Implied Vol")
    if not ax.get_legend():
        # Only create legend if there are labeled artists
        handles, labels = ax.get_legend_handles_labels()
        if handles and labels:
            ax.legend(loc="best", fontsize=8)

    # ---- legend-first toggle system (primary), keyboard helpers
    if enable_toggles and series_map and ax.figure is not None:
        add_legend_toggles(ax, series_map)  # your improved legend system
        # checkboxes are optional; keep off unless explicitly asked
        if use_checkboxes:
            from display.plotting.anim_utils import add_checkboxes
            add_checkboxes(ax.figure, series_map)

    # ---- fit quality
    rmse = float(fit_params.get("rmse", np.nan)) if isinstance(fit_params, dict) else np.nan

    return {
        "params": fit_params,
        "rmse": rmse,
        "T": float(T),
        "S": float(S),
        "series_map": series_map if enable_toggles else None,
    }


def plot_synthetic_etf_smile(
    ax: plt.Axes,
    bands: Bands,
    *,
    label: Optional[str] = "Synthetic ETF",
    line_kwargs: Optional[Dict] = None,
) -> Bands:
    """Plot synthetic ETF smile using pre-computed confidence bands."""

    ax.fill_between(bands.x, bands.lo, bands.hi, alpha=0.20, label=f"CI ({int(bands.level*100)}%)")

    line_kwargs = dict(line_kwargs or {})
    line_kwargs.setdefault("lw", 1.8)
    ax.plot(bands.x, bands.mean, label=label, **line_kwargs)

    ax.set_xlabel("Strike / Moneyness")
    ax.set_ylabel("Implied Vol")
    handles, labels = ax.get_legend_handles_labels()
    if handles and labels:
        ax.legend(handles, labels, loc="best", fontsize=8)

    return bands


def _tps_bootstrap_bands(S: float, K: np.ndarray, T: float, iv: np.ndarray, 
                        K_grid: np.ndarray, level: float = 0.68, n_boot: int = 200):
    """
    Bootstrap confidence bands for TPS model.
    
    This is a simple bootstrap implementation for TPS confidence intervals.
    """
    try:
        from .confidence_bands import Bands
        from volModel.polyFit import fit_tps_slice, tps_smile_iv
        
        K = np.asarray(K, dtype=float)
        iv = np.asarray(iv, dtype=float)
        K_grid = np.asarray(K_grid, dtype=float)
        
        n_points = len(K)
        iv_boots = []
        
        for _ in range(n_boot):
            # Bootstrap sample
            idx = np.random.choice(n_points, n_points, replace=True)
            K_boot = K[idx]
            iv_boot = iv[idx]
            
            try:
                # Fit TPS to bootstrap sample
                params_boot = fit_tps_slice(S, K_boot, T, iv_boot)
                iv_pred = tps_smile_iv(S, K_grid, T, params_boot)
                iv_boots.append(iv_pred)
            except Exception:
                # Skip failed fits
                continue
        
        if len(iv_boots) < 10:  # Need minimum successful bootstraps
            return None
            
        iv_boots = np.array(iv_boots)
        
        # Compute percentiles
        alpha = 1 - level
        lo_pct = 100 * alpha / 2
        hi_pct = 100 * (1 - alpha / 2)
        
        mean_iv = np.mean(iv_boots, axis=0)
        lo_iv = np.percentile(iv_boots, lo_pct, axis=0)
        hi_iv = np.percentile(iv_boots, hi_pct, axis=0)
        
        return Bands(x=K_grid, mean=mean_iv, lo=lo_iv, hi=hi_iv, level=level)
        
    except ImportError:
        # Fallback if Bands not available
        return None<|MERGE_RESOLUTION|>--- conflicted
+++ resolved
@@ -7,13 +7,6 @@
 import sys
 from pathlib import Path
 
-<<<<<<< HEAD
-=======
-# Add project root to path for imports
-sys.path.append(str(Path(__file__).parent.parent.parent))
-from project_logging.db_logger import get_db_logger, log_smile_plot_operation
-
->>>>>>> aa9a3460
 from volModel.sviFit import svi_smile_iv
 from volModel.sabrFit import sabr_smile_iv
 from volModel.polyFit import tps_smile_iv
