--- conflicted
+++ resolved
@@ -7,12 +7,6 @@
 import sys
 from pathlib import Path
 
-<<<<<<< HEAD
-# Add project root to path for imports
-sys.path.append(str(Path(__file__).parent.parent.parent))
-
-=======
->>>>>>> 20aa3e71
 from volModel.sviFit import svi_smile_iv
 from volModel.sabrFit import sabr_smile_iv
 from volModel.polyFit import tps_smile_iv
