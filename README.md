# IVCorrelation

<<<<<<< HEAD
This repository configures peer tickers and data collection parameters for
implied volatility analysis.

## Configuration

Edit `config.yaml` to customize:

- `peer_tickers` organized by theme, such as the default `quantum` tickers
  (`QUBT`, `IONQ`, `RGTI`).
- `D`: number of trading days of history to collect.
- `min_maturity_days` and `max_maturity_days`: range for option maturities.
- `output_dir`: directory where data should be written.

The provided configuration is an example and can be adjusted as needed.
=======
This project provides a skeleton framework for constructing synthetic ETF volatility surfaces.

The code base is organized into several modules:

- **data_collection** – routines to download or scrape option chain data.
- **preprocessing** – tools for building individual volatility surfaces.
- **aggregation** – utilities for combining ETF surfaces into theme-level surfaces.
- **smoothing** – helpers for surface smoothing and option pricing.
- **validation** – backtesting and validation scripts.

Run the pipeline using the package entry point:

```bash
python -m volsurf
```

Each module currently contains placeholder functions that should be filled in with concrete implementations.
>>>>>>> b33a97bb
<|MERGE_RESOLUTION|>--- conflicted
+++ resolved
@@ -1,21 +1,7 @@
 # IVCorrelation
 
-<<<<<<< HEAD
-This repository configures peer tickers and data collection parameters for
-implied volatility analysis.
 
-## Configuration
 
-Edit `config.yaml` to customize:
-
-- `peer_tickers` organized by theme, such as the default `quantum` tickers
-  (`QUBT`, `IONQ`, `RGTI`).
-- `D`: number of trading days of history to collect.
-- `min_maturity_days` and `max_maturity_days`: range for option maturities.
-- `output_dir`: directory where data should be written.
-
-The provided configuration is an example and can be adjusted as needed.
-=======
 This project provides a skeleton framework for constructing synthetic ETF volatility surfaces.
 
 The code base is organized into several modules:
@@ -32,5 +18,4 @@
 python -m volsurf
 ```
 
-Each module currently contains placeholder functions that should be filled in with concrete implementations.
->>>>>>> b33a97bb
+Each module currently contains placeholder functions that should be filled in with concrete implementations.