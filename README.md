# IVCorrelation

<<<<<<< HEAD
This repository contains utilities for working with implied volatility data.

## Option Chain Utilities

The `option_data.py` module provides a helper function to download option
chains using [yfinance](https://github.com/ranaroussi/yfinance). Example
usage:

```python
from option_data import fetch_historical_option_chain

chains = fetch_historical_option_chain(
    ticker="AAPL",
    start_date="2023-01-01",
    end_date="2023-01-05",
)
```

Daily option chains are saved to `data/raw_option_chains/{ticker}_{date}.csv`.
=======
This project provides a skeleton framework for constructing synthetic ETF volatility surfaces.

The code base is organized into several modules:

- **data_collection** – routines to download or scrape option chain data.
- **preprocessing** – tools for building individual volatility surfaces.
- **aggregation** – utilities for combining ETF surfaces into theme-level surfaces.
- **smoothing** – helpers for surface smoothing and option pricing.
- **validation** – backtesting and validation scripts.

Run the pipeline using the package entry point:

```bash
python -m volsurf
```

Each module currently contains placeholder functions that should be filled in with concrete implementations.
>>>>>>> b33a97bb
<|MERGE_RESOLUTION|>--- conflicted
+++ resolved
@@ -1,6 +1,5 @@
 # IVCorrelation
 
-<<<<<<< HEAD
 This repository contains utilities for working with implied volatility data.
 
 ## Option Chain Utilities
@@ -20,7 +19,7 @@
 ```
 
 Daily option chains are saved to `data/raw_option_chains/{ticker}_{date}.csv`.
-=======
+
 This project provides a skeleton framework for constructing synthetic ETF volatility surfaces.
 
 The code base is organized into several modules:
@@ -38,4 +37,3 @@
 ```
 
 Each module currently contains placeholder functions that should be filled in with concrete implementations.
->>>>>>> b33a97bb
