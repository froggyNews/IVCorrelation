--- conflicted
+++ resolved
@@ -146,13 +146,11 @@
 - **Cosine ATM (`cosine_atm`)**: Shape-focused similarity for ATM curves
 - **Cosine Surface (`cosine_surface`)**: Cosine similarity on full surface grids
 - **Cosine UL (`cosine_ul`)**: Cosine similarity on underlying returns
-<<<<<<< HEAD
+
 - **Cosine UL Vol (`cosine_ul_vol`)**: Cosine similarity on realized vol series
 - **Correlation UL Vol (`corr_ul_vol`)**: Correlation weights on realized vol series
 - **Cosine Surface Vector (`cosine_surface_vector`)** and **Correlation Surface Vector (`corr_surface_vector`)**: similarity using flattened smile grids
-=======
->>>>>>> 79c27c8b
-- **PCA ATM (`pca_atm`)**: Principal component analysis of ATM vectors
+
 
 ### Synthetic ETF Construction
 ```python
