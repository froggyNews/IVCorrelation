--- conflicted
+++ resolved
@@ -1,6 +1,6 @@
 # IVCorrelation
 
-<<<<<<< HEAD
+
 This repository contains a simple option pricing example.
 
 ## Scripts
@@ -13,8 +13,7 @@
 
 ```bash
 python pricing.py
-```
-=======
+
 This repository provides a Python script to compute weighted implied volatility statistics across multiple days and tickers.
 
 The script `compute_volatility.py` expects a CSV file containing the following columns:
@@ -48,5 +47,4 @@
 global strike range `[K_min, K_max]` and maturity range `[Tmin, Tmax]` across
 all assets and interpolates each surface onto an `n x n` grid. Missing values
 are filled using nearest-neighbor interpolation with a final conservative
-fallback to zero.
->>>>>>> a5d27873
+fallback to zero.