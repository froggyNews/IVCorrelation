--- conflicted
+++ resolved
@@ -1,6 +1,5 @@
 # IVCorrelation
 
-<<<<<<< HEAD
 This repository provides a small helper for combining normalized option
 volatility surfaces across multiple tickers into a synthetic ETF surface.
 
@@ -20,7 +19,7 @@
 
 The function returns a `(K, T)` grid for each trading day present in the
 input data.
-=======
+
 Utilities for processing implied volatility surfaces for correlation analysis.
 
 ## Surface Projection
@@ -30,5 +29,4 @@
 global strike range `[K_min, K_max]` and maturity range `[Tmin, Tmax]` across
 all assets and interpolates each surface onto an `n x n` grid. Missing values
 are filled using nearest-neighbor interpolation with a final conservative
-fallback to zero.
->>>>>>> 8ca0588c
+fallback to zero.