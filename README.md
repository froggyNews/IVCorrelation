--- conflicted
+++ resolved
@@ -1,6 +1,5 @@
 # IVCorrelation
 
-<<<<<<< HEAD
 This repository provides a Python script to compute weighted implied volatility statistics across multiple days and tickers.
 
 The script `compute_volatility.py` expects a CSV file containing the following columns:
@@ -24,7 +23,7 @@
 ```
 
 If the `-o` option is omitted, results are printed to stdout.
-=======
+
 Utilities for processing implied volatility surfaces for correlation analysis.
 
 ## Surface Projection
@@ -34,5 +33,4 @@
 global strike range `[K_min, K_max]` and maturity range `[Tmin, Tmax]` across
 all assets and interpolates each surface onto an `n x n` grid. Missing values
 are filled using nearest-neighbor interpolation with a final conservative
-fallback to zero.
->>>>>>> 8ca0588c
+fallback to zero.